--- conflicted
+++ resolved
@@ -73,27 +73,7 @@
 
         self._replication_torture_level = hs.config.replication_torture_level
 
-<<<<<<< HEAD
-        # Work out list of streams that this instance is the source of.
-        self.streams = []  # type: List[Stream]
-        if hs.config.worker_app is None:
-            for stream in STREAMS_MAP.values():
-                if stream == FederationStream and hs.config.send_federation:
-                    # We only support federation stream if federation sending
-                    # has been disabled on the master.
-                    continue
-
-                self.streams.append(stream(hs))
-
-        self.streams_by_name = {stream.NAME: stream for stream in self.streams}
-
-        # Only bother registering the notifier callback if we have streams to
-        # publish.
-        if self.streams:
-            self.notifier.add_replication_callback(self.on_notifier_poke)
-=======
         self.notifier.add_replication_callback(self.on_notifier_poke)
->>>>>>> 76261fc5
 
         # Keeps track of whether we are currently checking for updates
         self.is_looping = False
