--- conflicted
+++ resolved
@@ -191,16 +191,6 @@
     @defer.inlineCallbacks
     def get_room_events_stream_for_rooms(self, room_ids, from_key, to_key, limit=0,
                                          order='DESC'):
-<<<<<<< HEAD
-        """
-
-        Args:
-            room_ids:
-            from_key:
-            to_key:
-            limit:
-            order:
-=======
         """Get new room events in stream ordering since `from_key`.
 
         Args:
@@ -213,7 +203,6 @@
                 returned when the result is limited. If "DESC" then the most
                 recent `limit` events are returned, otherwise returns the
                 oldest `limit` events.
->>>>>>> 1f85c2c0
 
         Returns:
             Deferred[dict[str,tuple[list[FrozenEvent], str]]]
