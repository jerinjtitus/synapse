# -*- coding: utf-8 -*-
# Copyright 2016 OpenMarket Ltd
# Copyright 2019 New Vector Ltd
# Copyright 2019 The Matrix.org Foundation C.I.C.
#
# Licensed under the Apache License, Version 2.0 (the "License");
# you may not use this file except in compliance with the License.
# You may obtain a copy of the License at
#
#     http://www.apache.org/licenses/LICENSE-2.0
#
# Unless required by applicable law or agreed to in writing, software
# distributed under the License is distributed on an "AS IS" BASIS,
# WITHOUT WARRANTIES OR CONDITIONS OF ANY KIND, either express or implied.
# See the License for the specific language governing permissions and
# limitations under the License.
import logging
from typing import List, Optional, Set, Tuple

from six import iteritems

from canonicaljson import json

from twisted.internet import defer

from synapse.api.errors import Codes, StoreError
from synapse.logging.opentracing import (
    get_active_span_text_map,
    set_tag,
    trace,
    whitelisted_homeserver,
)
from synapse.metrics.background_process_metrics import run_as_background_process
from synapse.storage._base import SQLBaseStore, db_to_json, make_in_list_sql_clause
from synapse.storage.database import (
    Database,
    LoggingTransaction,
    make_tuple_comparison_clause,
)
from synapse.types import Collection, get_verify_key_from_cross_signing_key
from synapse.util.caches.descriptors import (
    Cache,
    cached,
    cachedInlineCallbacks,
    cachedList,
)
from synapse.util.iterutils import batch_iter
from synapse.util.stringutils import shortstr

logger = logging.getLogger(__name__)

DROP_DEVICE_LIST_STREAMS_NON_UNIQUE_INDEXES = (
    "drop_device_list_streams_non_unique_indexes"
)

BG_UPDATE_REMOVE_DUP_OUTBOUND_POKES = "remove_dup_outbound_pokes"

BG_UPDATE_DROP_DEVICE_LISTS_OUTBOUND_LAST_SUCCESS_NON_UNIQUE_IDX = (
    "drop_device_lists_outbound_last_success_non_unique_idx"
)


class DeviceWorkerStore(SQLBaseStore):
    def get_device(self, user_id, device_id):
        """Retrieve a device. Only returns devices that are not marked as
        hidden.

        Args:
            user_id (str): The ID of the user which owns the device
            device_id (str): The ID of the device to retrieve
        Returns:
            defer.Deferred for a dict containing the device information
        Raises:
            StoreError: if the device is not found
        """
        return self.db.simple_select_one(
            table="devices",
            keyvalues={"user_id": user_id, "device_id": device_id, "hidden": False},
            retcols=("user_id", "device_id", "display_name"),
            desc="get_device",
        )

    @defer.inlineCallbacks
    def get_devices_by_user(self, user_id):
        """Retrieve all of a user's registered devices. Only returns devices
        that are not marked as hidden.

        Args:
            user_id (str):
        Returns:
            defer.Deferred: resolves to a dict from device_id to a dict
            containing "device_id", "user_id" and "display_name" for each
            device.
        """
        devices = yield self.db.simple_select_list(
            table="devices",
            keyvalues={"user_id": user_id, "hidden": False},
            retcols=("user_id", "device_id", "display_name"),
            desc="get_devices_by_user",
        )

        return {d["device_id"]: d for d in devices}

    @trace
    @defer.inlineCallbacks
    def get_device_updates_by_remote(self, destination, from_stream_id, limit):
        """Get a stream of device updates to send to the given remote server.

        Args:
            destination (str): The host the device updates are intended for
            from_stream_id (int): The minimum stream_id to filter updates by, exclusive
            limit (int): Maximum number of device updates to return
        Returns:
            Deferred[tuple[int, list[tuple[string,dict]]]]:
                current stream id (ie, the stream id of the last update included in the
                response), and the list of updates, where each update is a pair of EDU
                type and EDU contents
        """
        now_stream_id = self._device_list_id_gen.get_current_token()

        has_changed = self._device_list_federation_stream_cache.has_entity_changed(
            destination, int(from_stream_id)
        )
        if not has_changed:
            return now_stream_id, []

        updates = yield self.db.runInteraction(
            "get_device_updates_by_remote",
            self._get_device_updates_by_remote_txn,
            destination,
            from_stream_id,
            now_stream_id,
            limit,
        )

        # Return an empty list if there are no updates
        if not updates:
            return now_stream_id, []

        # get the cross-signing keys of the users in the list, so that we can
        # determine which of the device changes were cross-signing keys
        users = {r[0] for r in updates}
        master_key_by_user = {}
        self_signing_key_by_user = {}
        for user in users:
            cross_signing_key = yield self.get_e2e_cross_signing_key(user, "master")
            if cross_signing_key:
                key_id, verify_key = get_verify_key_from_cross_signing_key(
                    cross_signing_key
                )
                # verify_key is a VerifyKey from signedjson, which uses
                # .version to denote the portion of the key ID after the
                # algorithm and colon, which is the device ID
                master_key_by_user[user] = {
                    "key_info": cross_signing_key,
                    "device_id": verify_key.version,
                }

            cross_signing_key = yield self.get_e2e_cross_signing_key(
                user, "self_signing"
            )
            if cross_signing_key:
                key_id, verify_key = get_verify_key_from_cross_signing_key(
                    cross_signing_key
                )
                self_signing_key_by_user[user] = {
                    "key_info": cross_signing_key,
                    "device_id": verify_key.version,
                }

        # Perform the equivalent of a GROUP BY
        #
        # Iterate through the updates list and copy non-duplicate
        # (user_id, device_id) entries into a map, with the value being
        # the max stream_id across each set of duplicate entries
        #
        # maps (user_id, device_id) -> (stream_id, opentracing_context)
        #
        # opentracing_context contains the opentracing metadata for the request
        # that created the poke
        #
        # The most recent request's opentracing_context is used as the
        # context which created the Edu.

        query_map = {}
        cross_signing_keys_by_user = {}
        for user_id, device_id, update_stream_id, update_context in updates:
            if (
                user_id in master_key_by_user
                and device_id == master_key_by_user[user_id]["device_id"]
            ):
                result = cross_signing_keys_by_user.setdefault(user_id, {})
                result["master_key"] = master_key_by_user[user_id]["key_info"]
            elif (
                user_id in self_signing_key_by_user
                and device_id == self_signing_key_by_user[user_id]["device_id"]
            ):
                result = cross_signing_keys_by_user.setdefault(user_id, {})
                result["self_signing_key"] = self_signing_key_by_user[user_id][
                    "key_info"
                ]
            else:
                key = (user_id, device_id)

                previous_update_stream_id, _ = query_map.get(key, (0, None))

                if update_stream_id > previous_update_stream_id:
                    query_map[key] = (update_stream_id, update_context)

        results = yield self._get_device_update_edus_by_remote(
            destination, from_stream_id, query_map
        )

        # add the updated cross-signing keys to the results list
        for user_id, result in iteritems(cross_signing_keys_by_user):
            result["user_id"] = user_id
            # FIXME: switch to m.signing_key_update when MSC1756 is merged into the spec
            results.append(("org.matrix.signing_key_update", result))

        return now_stream_id, results

    def _get_device_updates_by_remote_txn(
        self, txn, destination, from_stream_id, now_stream_id, limit
    ):
        """Return device update information for a given remote destination

        Args:
            txn (LoggingTransaction): The transaction to execute
            destination (str): The host the device updates are intended for
            from_stream_id (int): The minimum stream_id to filter updates by, exclusive
            now_stream_id (int): The maximum stream_id to filter updates by, inclusive
            limit (int): Maximum number of device updates to return

        Returns:
            List: List of device updates
        """
        # get the list of device updates that need to be sent
        sql = """
            SELECT user_id, device_id, stream_id, opentracing_context FROM device_lists_outbound_pokes
            WHERE destination = ? AND ? < stream_id AND stream_id <= ?
            ORDER BY stream_id
            LIMIT ?
        """
        txn.execute(sql, (destination, from_stream_id, now_stream_id, limit))

        return list(txn)

    @defer.inlineCallbacks
    def _get_device_update_edus_by_remote(self, destination, from_stream_id, query_map):
        """Returns a list of device update EDUs as well as E2EE keys

        Args:
            destination (str): The host the device updates are intended for
            from_stream_id (int): The minimum stream_id to filter updates by, exclusive
            query_map (Dict[(str, str): (int, str|None)]): Dictionary mapping
                user_id/device_id to update stream_id and the relevent json-encoded
                opentracing context

        Returns:
            List[Dict]: List of objects representing an device update EDU

        """
        devices = (
            yield self.db.runInteraction(
                "_get_e2e_device_keys_txn",
                self._get_e2e_device_keys_txn,
                query_map.keys(),
                include_all_devices=True,
                include_deleted_devices=True,
            )
            if query_map
            else {}
        )

        results = []
        for user_id, user_devices in iteritems(devices):
            # The prev_id for the first row is always the last row before
            # `from_stream_id`
            prev_id = yield self._get_last_device_update_for_remote_user(
                destination, user_id, from_stream_id
            )

            # make sure we go through the devices in stream order
            device_ids = sorted(
                user_devices.keys(), key=lambda i: query_map[(user_id, i)][0],
            )

            for device_id in device_ids:
                device = user_devices[device_id]
                stream_id, opentracing_context = query_map[(user_id, device_id)]
                result = {
                    "user_id": user_id,
                    "device_id": device_id,
                    "prev_id": [prev_id] if prev_id else [],
                    "stream_id": stream_id,
                    "org.matrix.opentracing_context": opentracing_context,
                }

                prev_id = stream_id

                if device is not None:
                    key_json = device.get("key_json", None)
                    if key_json:
                        result["keys"] = db_to_json(key_json)

                        if "signatures" in device:
                            for sig_user_id, sigs in device["signatures"].items():
                                result["keys"].setdefault("signatures", {}).setdefault(
                                    sig_user_id, {}
                                ).update(sigs)

                    device_display_name = device.get("device_display_name", None)
                    if device_display_name:
                        result["device_display_name"] = device_display_name
                else:
                    result["deleted"] = True

                results.append(("m.device_list_update", result))

        return results

    def _get_last_device_update_for_remote_user(
        self, destination, user_id, from_stream_id
    ):
        def f(txn):
            prev_sent_id_sql = """
                SELECT coalesce(max(stream_id), 0) as stream_id
                FROM device_lists_outbound_last_success
                WHERE destination = ? AND user_id = ? AND stream_id <= ?
            """
            txn.execute(prev_sent_id_sql, (destination, user_id, from_stream_id))
            rows = txn.fetchall()
            return rows[0][0]

        return self.db.runInteraction("get_last_device_update_for_remote_user", f)

    def mark_as_sent_devices_by_remote(self, destination, stream_id):
        """Mark that updates have successfully been sent to the destination.
        """
        return self.db.runInteraction(
            "mark_as_sent_devices_by_remote",
            self._mark_as_sent_devices_by_remote_txn,
            destination,
            stream_id,
        )

    def _mark_as_sent_devices_by_remote_txn(self, txn, destination, stream_id):
        # We update the device_lists_outbound_last_success with the successfully
        # poked users.
        sql = """
            SELECT user_id, coalesce(max(o.stream_id), 0)
            FROM device_lists_outbound_pokes as o
            WHERE destination = ? AND o.stream_id <= ?
            GROUP BY user_id
        """
        txn.execute(sql, (destination, stream_id))
        rows = txn.fetchall()

        self.db.simple_upsert_many_txn(
            txn=txn,
            table="device_lists_outbound_last_success",
            key_names=("destination", "user_id"),
            key_values=((destination, user_id) for user_id, _ in rows),
            value_names=("stream_id",),
            value_values=((stream_id,) for _, stream_id in rows),
        )

        # Delete all sent outbound pokes
        sql = """
            DELETE FROM device_lists_outbound_pokes
            WHERE destination = ? AND stream_id <= ?
        """
        txn.execute(sql, (destination, stream_id))

    @defer.inlineCallbacks
    def add_user_signature_change_to_streams(self, from_user_id, user_ids):
        """Persist that a user has made new signatures

        Args:
            from_user_id (str): the user who made the signatures
            user_ids (list[str]): the users who were signed
        """

        with self._device_list_id_gen.get_next() as stream_id:
            yield self.db.runInteraction(
                "add_user_sig_change_to_streams",
                self._add_user_signature_change_txn,
                from_user_id,
                user_ids,
                stream_id,
            )
        return stream_id

    def _add_user_signature_change_txn(self, txn, from_user_id, user_ids, stream_id):
        txn.call_after(
            self._user_signature_stream_cache.entity_has_changed,
            from_user_id,
            stream_id,
        )
        self.db.simple_insert_txn(
            txn,
            "user_signature_stream",
            values={
                "stream_id": stream_id,
                "from_user_id": from_user_id,
                "user_ids": json.dumps(user_ids),
            },
        )

    def get_device_stream_token(self):
        return self._device_list_id_gen.get_current_token()

    @trace
    @defer.inlineCallbacks
    def get_user_devices_from_cache(self, query_list):
        """Get the devices (and keys if any) for remote users from the cache.

        Args:
            query_list(list): List of (user_id, device_ids), if device_ids is
                falsey then return all device ids for that user.

        Returns:
            (user_ids_not_in_cache, results_map), where user_ids_not_in_cache is
            a set of user_ids and results_map is a mapping of
            user_id -> device_id -> device_info
        """
        user_ids = {user_id for user_id, _ in query_list}
        user_map = yield self.get_device_list_last_stream_id_for_remotes(list(user_ids))

        # We go and check if any of the users need to have their device lists
        # resynced. If they do then we remove them from the cached list.
        users_needing_resync = yield self.get_user_ids_requiring_device_list_resync(
            user_ids
        )
        user_ids_in_cache = {
            user_id for user_id, stream_id in user_map.items() if stream_id
        } - users_needing_resync
        user_ids_not_in_cache = user_ids - user_ids_in_cache

        results = {}
        for user_id, device_id in query_list:
            if user_id not in user_ids_in_cache:
                continue

            if device_id:
                device = yield self._get_cached_user_device(user_id, device_id)
                results.setdefault(user_id, {})[device_id] = device
            else:
                results[user_id] = yield self.get_cached_devices_for_user(user_id)

        set_tag("in_cache", results)
        set_tag("not_in_cache", user_ids_not_in_cache)

        return user_ids_not_in_cache, results

    @cachedInlineCallbacks(num_args=2, tree=True)
    def _get_cached_user_device(self, user_id, device_id):
        content = yield self.db.simple_select_one_onecol(
            table="device_lists_remote_cache",
            keyvalues={"user_id": user_id, "device_id": device_id},
            retcol="content",
            desc="_get_cached_user_device",
        )
        return db_to_json(content)

    @cachedInlineCallbacks()
    def get_cached_devices_for_user(self, user_id):
        devices = yield self.db.simple_select_list(
            table="device_lists_remote_cache",
            keyvalues={"user_id": user_id},
            retcols=("device_id", "content"),
            desc="get_cached_devices_for_user",
        )
        return {
            device["device_id"]: db_to_json(device["content"]) for device in devices
        }

    def get_devices_with_keys_by_user(self, user_id):
        """Get all devices (with any device keys) for a user

        Returns:
            (stream_id, devices)
        """
        return self.db.runInteraction(
            "get_devices_with_keys_by_user",
            self._get_devices_with_keys_by_user_txn,
            user_id,
        )

    def _get_devices_with_keys_by_user_txn(self, txn, user_id):
        now_stream_id = self._device_list_id_gen.get_current_token()

        devices = self._get_e2e_device_keys_txn(
            txn, [(user_id, None)], include_all_devices=True
        )

        if devices:
            user_devices = devices[user_id]
            results = []
            for device_id, device in iteritems(user_devices):
                result = {"device_id": device_id}

                key_json = device.get("key_json", None)
                if key_json:
                    result["keys"] = db_to_json(key_json)

                    if "signatures" in device:
                        for sig_user_id, sigs in device["signatures"].items():
                            result["keys"].setdefault("signatures", {}).setdefault(
                                sig_user_id, {}
                            ).update(sigs)

                device_display_name = device.get("device_display_name", None)
                if device_display_name:
                    result["device_display_name"] = device_display_name

                results.append(result)

            return now_stream_id, results

        return now_stream_id, []

    def get_users_whose_devices_changed(self, from_key, user_ids):
        """Get set of users whose devices have changed since `from_key` that
        are in the given list of user_ids.

        Args:
            from_key (str): The device lists stream token
            user_ids (Iterable[str])

        Returns:
            Deferred[set[str]]: The set of user_ids whose devices have changed
            since `from_key`
        """
        from_key = int(from_key)

        # Get set of users who *may* have changed. Users not in the returned
        # list have definitely not changed.
        to_check = self._device_list_stream_cache.get_entities_changed(
            user_ids, from_key
        )

        if not to_check:
            return defer.succeed(set())

        def _get_users_whose_devices_changed_txn(txn):
            changes = set()

            sql = """
                SELECT DISTINCT user_id FROM device_lists_stream
                WHERE stream_id > ?
                AND
            """

            for chunk in batch_iter(to_check, 100):
                clause, args = make_in_list_sql_clause(
                    txn.database_engine, "user_id", chunk
                )
                txn.execute(sql + clause, (from_key,) + tuple(args))
                changes.update(user_id for user_id, in txn)

            return changes

        return self.db.runInteraction(
            "get_users_whose_devices_changed", _get_users_whose_devices_changed_txn
        )

    @defer.inlineCallbacks
    def get_users_whose_signatures_changed(self, user_id, from_key):
        """Get the users who have new cross-signing signatures made by `user_id` since
        `from_key`.

        Args:
            user_id (str): the user who made the signatures
            from_key (str): The device lists stream token
        """
        from_key = int(from_key)
        if self._user_signature_stream_cache.has_entity_changed(user_id, from_key):
            sql = """
                SELECT DISTINCT user_ids FROM user_signature_stream
                WHERE from_user_id = ? AND stream_id > ?
            """
            rows = yield self.db.execute(
                "get_users_whose_signatures_changed", None, sql, user_id, from_key
            )
            return {user for row in rows for user in json.loads(row[0])}
        else:
            return set()

    async def get_all_device_list_changes_for_remotes(
        self, from_key: int, to_key: int, limit: int,
    ) -> List[Tuple[int, str]]:
        """Return a list of `(stream_id, entity)` which is the combined list of
        changes to devices and which destinations need to be poked. Entity is
        either a user ID (starting with '@') or a remote destination.
        """

        # This query Does The Right Thing where it'll correctly apply the
        # bounds to the inner queries.
        sql = """
            SELECT stream_id, entity FROM (
                SELECT stream_id, user_id AS entity FROM device_lists_stream
                UNION ALL
                SELECT stream_id, destination AS entity FROM device_lists_outbound_pokes
            ) AS e
            WHERE ? < stream_id AND stream_id <= ?
            LIMIT ?
        """

        return await self.db.execute(
            "get_all_device_list_changes_for_remotes",
            None,
            sql,
            from_key,
            to_key,
            limit,
        )

    @cached(max_entries=10000)
    def get_device_list_last_stream_id_for_remote(self, user_id):
        """Get the last stream_id we got for a user. May be None if we haven't
        got any information for them.
        """
        return self.db.simple_select_one_onecol(
            table="device_lists_remote_extremeties",
            keyvalues={"user_id": user_id},
            retcol="stream_id",
            desc="get_device_list_last_stream_id_for_remote",
            allow_none=True,
        )

    @cachedList(
        cached_method_name="get_device_list_last_stream_id_for_remote",
        list_name="user_ids",
        inlineCallbacks=True,
    )
    def get_device_list_last_stream_id_for_remotes(self, user_ids):
        rows = yield self.db.simple_select_many_batch(
            table="device_lists_remote_extremeties",
            column="user_id",
            iterable=user_ids,
            retcols=("user_id", "stream_id"),
            desc="get_device_list_last_stream_id_for_remotes",
        )

        results = {user_id: None for user_id in user_ids}
        results.update({row["user_id"]: row["stream_id"] for row in rows})

        return results

    @defer.inlineCallbacks
    def get_user_ids_requiring_device_list_resync(
        self, user_ids: Optional[Collection[str]] = None,
    ) -> Set[str]:
        """Given a list of remote users return the list of users that we
        should resync the device lists for. If None is given instead of a list,
        return every user that we should resync the device lists for.

        Returns:
            The IDs of users whose device lists need resync.
        """
        if user_ids:
            rows = yield self.db.simple_select_many_batch(
                table="device_lists_remote_resync",
                column="user_id",
                iterable=user_ids,
                retcols=("user_id",),
                desc="get_user_ids_requiring_device_list_resync_with_iterable",
            )
        else:
            rows = yield self.db.simple_select_list(
                table="device_lists_remote_resync",
                keyvalues=None,
                retcols=("user_id",),
                desc="get_user_ids_requiring_device_list_resync",
            )

        return {row["user_id"] for row in rows}

    def mark_remote_user_device_cache_as_stale(self, user_id: str):
        """Records that the server has reason to believe the cache of the devices
        for the remote users is out of date.
        """
        return self.db.simple_upsert(
            table="device_lists_remote_resync",
            keyvalues={"user_id": user_id},
            values={},
            insertion_values={"added_ts": self._clock.time_msec()},
            desc="make_remote_user_device_cache_as_stale",
        )

    def mark_remote_user_device_list_as_unsubscribed(self, user_id):
        """Mark that we no longer track device lists for remote user.
        """

        def _mark_remote_user_device_list_as_unsubscribed_txn(txn):
            self.db.simple_delete_txn(
                txn,
                table="device_lists_remote_extremeties",
                keyvalues={"user_id": user_id},
            )
            self._invalidate_cache_and_stream(
                txn, self.get_device_list_last_stream_id_for_remote, (user_id,)
            )

        return self.db.runInteraction(
            "mark_remote_user_device_list_as_unsubscribed",
            _mark_remote_user_device_list_as_unsubscribed_txn,
        )


class DeviceBackgroundUpdateStore(SQLBaseStore):
    def __init__(self, database: Database, db_conn, hs):
        super(DeviceBackgroundUpdateStore, self).__init__(database, db_conn, hs)

        self.db.updates.register_background_index_update(
            "device_lists_stream_idx",
            index_name="device_lists_stream_user_id",
            table="device_lists_stream",
            columns=["user_id", "device_id"],
        )

        # create a unique index on device_lists_remote_cache
        self.db.updates.register_background_index_update(
            "device_lists_remote_cache_unique_idx",
            index_name="device_lists_remote_cache_unique_id",
            table="device_lists_remote_cache",
            columns=["user_id", "device_id"],
            unique=True,
        )

        # And one on device_lists_remote_extremeties
        self.db.updates.register_background_index_update(
            "device_lists_remote_extremeties_unique_idx",
            index_name="device_lists_remote_extremeties_unique_idx",
            table="device_lists_remote_extremeties",
            columns=["user_id"],
            unique=True,
        )

        # once they complete, we can remove the old non-unique indexes.
        self.db.updates.register_background_update_handler(
            DROP_DEVICE_LIST_STREAMS_NON_UNIQUE_INDEXES,
            self._drop_device_list_streams_non_unique_indexes,
        )

        # clear out duplicate device list outbound pokes
        self.db.updates.register_background_update_handler(
            BG_UPDATE_REMOVE_DUP_OUTBOUND_POKES, self._remove_duplicate_outbound_pokes,
        )

<<<<<<< HEAD
        # create a unique index on device_lists_outbound_last_success
        self.db.updates.register_background_index_update(
            "device_lists_outbound_last_success_unique_idx",
            index_name="device_lists_outbound_last_success_unique_idx",
            table="device_lists_outbound_last_success",
            columns=["destination", "user_id"],
            unique=True,
        )

        # once that completes, we can remove the old non-unique index.
        self.db.updates.register_background_update_handler(
            BG_UPDATE_DROP_DEVICE_LISTS_OUTBOUND_LAST_SUCCESS_NON_UNIQUE_IDX,
            self._drop_device_lists_outbound_last_success_non_unique_idx,
=======
        # a pair of background updates that were added during the 1.14 release cycle,
        # but replaced with 58/06dlols_unique_idx.py
        self.db.updates.register_noop_background_update(
            "device_lists_outbound_last_success_unique_idx",
        )
        self.db.updates.register_noop_background_update(
            "drop_device_lists_outbound_last_success_non_unique_idx",
>>>>>>> 76261fc5
        )

    @defer.inlineCallbacks
    def _drop_device_list_streams_non_unique_indexes(self, progress, batch_size):
        def f(conn):
            txn = conn.cursor()
            txn.execute("DROP INDEX IF EXISTS device_lists_remote_cache_id")
            txn.execute("DROP INDEX IF EXISTS device_lists_remote_extremeties_id")
            txn.close()

        yield self.db.runWithConnection(f)
        yield self.db.updates._end_background_update(
            DROP_DEVICE_LIST_STREAMS_NON_UNIQUE_INDEXES
        )
        return 1

    async def _remove_duplicate_outbound_pokes(self, progress, batch_size):
        # for some reason, we have accumulated duplicate entries in
        # device_lists_outbound_pokes, which makes prune_outbound_device_list_pokes less
        # efficient.
        #
        # For each duplicate, we delete all the existing rows and put one back.

        KEY_COLS = ["stream_id", "destination", "user_id", "device_id"]
        last_row = progress.get(
            "last_row",
            {"stream_id": 0, "destination": "", "user_id": "", "device_id": ""},
        )

        def _txn(txn):
            clause, args = make_tuple_comparison_clause(
                self.db.engine, [(x, last_row[x]) for x in KEY_COLS]
            )
            sql = """
                SELECT stream_id, destination, user_id, device_id, MAX(ts) AS ts
                FROM device_lists_outbound_pokes
                WHERE %s
                GROUP BY %s
                HAVING count(*) > 1
                ORDER BY %s
                LIMIT ?
                """ % (
                clause,  # WHERE
                ",".join(KEY_COLS),  # GROUP BY
                ",".join(KEY_COLS),  # ORDER BY
            )
            txn.execute(sql, args + [batch_size])
            rows = self.db.cursor_to_dict(txn)

            row = None
            for row in rows:
                self.db.simple_delete_txn(
                    txn, "device_lists_outbound_pokes", {x: row[x] for x in KEY_COLS},
                )

                row["sent"] = False
                self.db.simple_insert_txn(
                    txn, "device_lists_outbound_pokes", row,
                )

            if row:
                self.db.updates._background_update_progress_txn(
                    txn, BG_UPDATE_REMOVE_DUP_OUTBOUND_POKES, {"last_row": row},
                )

            return len(rows)

        rows = await self.db.runInteraction(BG_UPDATE_REMOVE_DUP_OUTBOUND_POKES, _txn)

        if not rows:
            await self.db.updates._end_background_update(
                BG_UPDATE_REMOVE_DUP_OUTBOUND_POKES
            )

        return rows

    async def _drop_device_lists_outbound_last_success_non_unique_idx(
        self, progress, batch_size
    ):
        def f(txn):
            txn.execute("DROP INDEX IF EXISTS device_lists_outbound_last_success_idx")

        await self.db.runInteraction(
            "drop_device_lists_outbound_last_success_non_unique_idx", f,
        )
        await self.db.updates._end_background_update(
            BG_UPDATE_DROP_DEVICE_LISTS_OUTBOUND_LAST_SUCCESS_NON_UNIQUE_IDX
        )
        return 1


class DeviceStore(DeviceWorkerStore, DeviceBackgroundUpdateStore):
    def __init__(self, database: Database, db_conn, hs):
        super(DeviceStore, self).__init__(database, db_conn, hs)

        # Map of (user_id, device_id) -> bool. If there is an entry that implies
        # the device exists.
        self.device_id_exists_cache = Cache(
            name="device_id_exists", keylen=2, max_entries=10000
        )

        self._clock.looping_call(self._prune_old_outbound_device_pokes, 60 * 60 * 1000)

    @defer.inlineCallbacks
    def store_device(self, user_id, device_id, initial_device_display_name):
        """Ensure the given device is known; add it to the store if not

        Args:
            user_id (str): id of user associated with the device
            device_id (str): id of device
            initial_device_display_name (str): initial displayname of the
               device. Ignored if device exists.
        Returns:
            defer.Deferred: boolean whether the device was inserted or an
                existing device existed with that ID.
        Raises:
            StoreError: if the device is already in use
        """
        key = (user_id, device_id)
        if self.device_id_exists_cache.get(key, None):
            return False

        try:
            inserted = yield self.db.simple_insert(
                "devices",
                values={
                    "user_id": user_id,
                    "device_id": device_id,
                    "display_name": initial_device_display_name,
                    "hidden": False,
                },
                desc="store_device",
                or_ignore=True,
            )
            if not inserted:
                # if the device already exists, check if it's a real device, or
                # if the device ID is reserved by something else
                hidden = yield self.db.simple_select_one_onecol(
                    "devices",
                    keyvalues={"user_id": user_id, "device_id": device_id},
                    retcol="hidden",
                )
                if hidden:
                    raise StoreError(400, "The device ID is in use", Codes.FORBIDDEN)
            self.device_id_exists_cache.prefill(key, True)
            return inserted
        except StoreError:
            raise
        except Exception as e:
            logger.error(
                "store_device with device_id=%s(%r) user_id=%s(%r)"
                " display_name=%s(%r) failed: %s",
                type(device_id).__name__,
                device_id,
                type(user_id).__name__,
                user_id,
                type(initial_device_display_name).__name__,
                initial_device_display_name,
                e,
            )
            raise StoreError(500, "Problem storing device.")

    @defer.inlineCallbacks
    def delete_device(self, user_id, device_id):
        """Delete a device.

        Args:
            user_id (str): The ID of the user which owns the device
            device_id (str): The ID of the device to delete
        Returns:
            defer.Deferred
        """
        yield self.db.simple_delete_one(
            table="devices",
            keyvalues={"user_id": user_id, "device_id": device_id, "hidden": False},
            desc="delete_device",
        )

        self.device_id_exists_cache.invalidate((user_id, device_id))

    @defer.inlineCallbacks
    def delete_devices(self, user_id, device_ids):
        """Deletes several devices.

        Args:
            user_id (str): The ID of the user which owns the devices
            device_ids (list): The IDs of the devices to delete
        Returns:
            defer.Deferred
        """
        yield self.db.simple_delete_many(
            table="devices",
            column="device_id",
            iterable=device_ids,
            keyvalues={"user_id": user_id, "hidden": False},
            desc="delete_devices",
        )
        for device_id in device_ids:
            self.device_id_exists_cache.invalidate((user_id, device_id))

    def update_device(self, user_id, device_id, new_display_name=None):
        """Update a device. Only updates the device if it is not marked as
        hidden.

        Args:
            user_id (str): The ID of the user which owns the device
            device_id (str): The ID of the device to update
            new_display_name (str|None): new displayname for device; None
               to leave unchanged
        Raises:
            StoreError: if the device is not found
        Returns:
            defer.Deferred
        """
        updates = {}
        if new_display_name is not None:
            updates["display_name"] = new_display_name
        if not updates:
            return defer.succeed(None)
        return self.db.simple_update_one(
            table="devices",
            keyvalues={"user_id": user_id, "device_id": device_id, "hidden": False},
            updatevalues=updates,
            desc="update_device",
        )

    def update_remote_device_list_cache_entry(
        self, user_id, device_id, content, stream_id
    ):
        """Updates a single device in the cache of a remote user's devicelist.

        Note: assumes that we are the only thread that can be updating this user's
        device list.

        Args:
            user_id (str): User to update device list for
            device_id (str): ID of decivice being updated
            content (dict): new data on this device
            stream_id (int): the version of the device list

        Returns:
            Deferred[None]
        """
        return self.db.runInteraction(
            "update_remote_device_list_cache_entry",
            self._update_remote_device_list_cache_entry_txn,
            user_id,
            device_id,
            content,
            stream_id,
        )

    def _update_remote_device_list_cache_entry_txn(
        self, txn, user_id, device_id, content, stream_id
    ):
        if content.get("deleted"):
            self.db.simple_delete_txn(
                txn,
                table="device_lists_remote_cache",
                keyvalues={"user_id": user_id, "device_id": device_id},
            )

            txn.call_after(self.device_id_exists_cache.invalidate, (user_id, device_id))
        else:
            self.db.simple_upsert_txn(
                txn,
                table="device_lists_remote_cache",
                keyvalues={"user_id": user_id, "device_id": device_id},
                values={"content": json.dumps(content)},
                # we don't need to lock, because we assume we are the only thread
                # updating this user's devices.
                lock=False,
            )

        txn.call_after(self._get_cached_user_device.invalidate, (user_id, device_id))
        txn.call_after(self.get_cached_devices_for_user.invalidate, (user_id,))
        txn.call_after(
            self.get_device_list_last_stream_id_for_remote.invalidate, (user_id,)
        )

        self.db.simple_upsert_txn(
            txn,
            table="device_lists_remote_extremeties",
            keyvalues={"user_id": user_id},
            values={"stream_id": stream_id},
            # again, we can assume we are the only thread updating this user's
            # extremity.
            lock=False,
        )

    def update_remote_device_list_cache(self, user_id, devices, stream_id):
        """Replace the entire cache of the remote user's devices.

        Note: assumes that we are the only thread that can be updating this user's
        device list.

        Args:
            user_id (str): User to update device list for
            devices (list[dict]): list of device objects supplied over federation
            stream_id (int): the version of the device list

        Returns:
            Deferred[None]
        """
        return self.db.runInteraction(
            "update_remote_device_list_cache",
            self._update_remote_device_list_cache_txn,
            user_id,
            devices,
            stream_id,
        )

    def _update_remote_device_list_cache_txn(self, txn, user_id, devices, stream_id):
        self.db.simple_delete_txn(
            txn, table="device_lists_remote_cache", keyvalues={"user_id": user_id}
        )

        self.db.simple_insert_many_txn(
            txn,
            table="device_lists_remote_cache",
            values=[
                {
                    "user_id": user_id,
                    "device_id": content["device_id"],
                    "content": json.dumps(content),
                }
                for content in devices
            ],
        )

        txn.call_after(self.get_cached_devices_for_user.invalidate, (user_id,))
        txn.call_after(self._get_cached_user_device.invalidate_many, (user_id,))
        txn.call_after(
            self.get_device_list_last_stream_id_for_remote.invalidate, (user_id,)
        )

        self.db.simple_upsert_txn(
            txn,
            table="device_lists_remote_extremeties",
            keyvalues={"user_id": user_id},
            values={"stream_id": stream_id},
            # we don't need to lock, because we can assume we are the only thread
            # updating this user's extremity.
            lock=False,
        )

        # If we're replacing the remote user's device list cache presumably
        # we've done a full resync, so we remove the entry that says we need
        # to resync
        self.db.simple_delete_txn(
            txn, table="device_lists_remote_resync", keyvalues={"user_id": user_id},
        )

    @defer.inlineCallbacks
    def add_device_change_to_streams(self, user_id, device_ids, hosts):
        """Persist that a user's devices have been updated, and which hosts
        (if any) should be poked.
        """
        if not device_ids:
            return

        with self._device_list_id_gen.get_next_mult(len(device_ids)) as stream_ids:
            yield self.db.runInteraction(
                "add_device_change_to_stream",
                self._add_device_change_to_stream_txn,
                user_id,
                device_ids,
                stream_ids,
            )

        if not hosts:
            return stream_ids[-1]

        context = get_active_span_text_map()
        with self._device_list_id_gen.get_next_mult(
            len(hosts) * len(device_ids)
        ) as stream_ids:
            yield self.db.runInteraction(
                "add_device_outbound_poke_to_stream",
                self._add_device_outbound_poke_to_stream_txn,
                user_id,
                device_ids,
                hosts,
                stream_ids,
                context,
            )

        return stream_ids[-1]

    def _add_device_change_to_stream_txn(
        self,
        txn: LoggingTransaction,
        user_id: str,
        device_ids: Collection[str],
        stream_ids: List[str],
    ):
        txn.call_after(
            self._device_list_stream_cache.entity_has_changed, user_id, stream_ids[-1],
        )

        min_stream_id = stream_ids[0]

        # Delete older entries in the table, as we really only care about
        # when the latest change happened.
        txn.executemany(
            """
            DELETE FROM device_lists_stream
            WHERE user_id = ? AND device_id = ? AND stream_id < ?
            """,
            [(user_id, device_id, min_stream_id) for device_id in device_ids],
        )

        self.db.simple_insert_many_txn(
            txn,
            table="device_lists_stream",
            values=[
                {"stream_id": stream_id, "user_id": user_id, "device_id": device_id}
                for stream_id, device_id in zip(stream_ids, device_ids)
            ],
        )

    def _add_device_outbound_poke_to_stream_txn(
        self, txn, user_id, device_ids, hosts, stream_ids, context,
    ):
        for host in hosts:
            txn.call_after(
                self._device_list_federation_stream_cache.entity_has_changed,
                host,
                stream_ids[-1],
            )

        now = self._clock.time_msec()
        next_stream_id = iter(stream_ids)

        self.db.simple_insert_many_txn(
            txn,
            table="device_lists_outbound_pokes",
            values=[
                {
                    "destination": destination,
                    "stream_id": next(next_stream_id),
                    "user_id": user_id,
                    "device_id": device_id,
                    "sent": False,
                    "ts": now,
                    "opentracing_context": json.dumps(context)
                    if whitelisted_homeserver(destination)
                    else "{}",
                }
                for destination in hosts
                for device_id in device_ids
            ],
        )

    def _prune_old_outbound_device_pokes(self, prune_age=24 * 60 * 60 * 1000):
        """Delete old entries out of the device_lists_outbound_pokes to ensure
        that we don't fill up due to dead servers.

        Normally, we try to send device updates as a delta since a previous known point:
        this is done by setting the prev_id in the m.device_list_update EDU. However,
        for that to work, we have to have a complete record of each change to
        each device, which can add up to quite a lot of data.

        An alternative mechanism is that, if the remote server sees that it has missed
        an entry in the stream_id sequence for a given user, it will request a full
        list of that user's devices. Hence, we can reduce the amount of data we have to
        store (and transmit in some future transaction), by clearing almost everything
        for a given destination out of the database, and having the remote server
        resync.

        All we need to do is make sure we keep at least one row for each
        (user, destination) pair, to remind us to send a m.device_list_update EDU for
        that user when the destination comes back. It doesn't matter which device
        we keep.
        """
        yesterday = self._clock.time_msec() - prune_age

        def _prune_txn(txn):
            # look for (user, destination) pairs which have an update older than
            # the cutoff.
            #
            # For each pair, we also need to know the most recent stream_id, and
            # an arbitrary device_id at that stream_id.
            select_sql = """
            SELECT
                dlop1.destination,
                dlop1.user_id,
                MAX(dlop1.stream_id) AS stream_id,
                (SELECT MIN(dlop2.device_id) AS device_id FROM
                    device_lists_outbound_pokes dlop2
                    WHERE dlop2.destination = dlop1.destination AND
                      dlop2.user_id=dlop1.user_id AND
                      dlop2.stream_id=MAX(dlop1.stream_id)
                )
            FROM device_lists_outbound_pokes dlop1
                GROUP BY destination, user_id
                HAVING min(ts) < ? AND count(*) > 1
            """

            txn.execute(select_sql, (yesterday,))
            rows = txn.fetchall()

            if not rows:
                return

            logger.info(
                "Pruning old outbound device list updates for %i users/destinations: %s",
                len(rows),
                shortstr((row[0], row[1]) for row in rows),
            )

            # we want to keep the update with the highest stream_id for each user.
            #
            # there might be more than one update (with different device_ids) with the
            # same stream_id, so we also delete all but one rows with the max stream id.
            delete_sql = """
                DELETE FROM device_lists_outbound_pokes
                WHERE destination = ? AND user_id = ? AND (
                    stream_id < ? OR
                    (stream_id = ? AND device_id != ?)
                )
            """
            count = 0
            for (destination, user_id, stream_id, device_id) in rows:
                txn.execute(
                    delete_sql, (destination, user_id, stream_id, stream_id, device_id)
                )
                count += txn.rowcount

            # Since we've deleted unsent deltas, we need to remove the entry
            # of last successful sent so that the prev_ids are correctly set.
            sql = """
                DELETE FROM device_lists_outbound_last_success
                WHERE destination = ? AND user_id = ?
            """
            txn.executemany(sql, ((row[0], row[1]) for row in rows))

            logger.info("Pruned %d device list outbound pokes", count)

        return run_as_background_process(
            "prune_old_outbound_device_pokes",
            self.db.runInteraction,
            "_prune_old_outbound_device_pokes",
            _prune_txn,
        )<|MERGE_RESOLUTION|>--- conflicted
+++ resolved
@@ -55,10 +55,6 @@
 
 BG_UPDATE_REMOVE_DUP_OUTBOUND_POKES = "remove_dup_outbound_pokes"
 
-BG_UPDATE_DROP_DEVICE_LISTS_OUTBOUND_LAST_SUCCESS_NON_UNIQUE_IDX = (
-    "drop_device_lists_outbound_last_success_non_unique_idx"
-)
-
 
 class DeviceWorkerStore(SQLBaseStore):
     def get_device(self, user_id, device_id):
@@ -749,21 +745,6 @@
             BG_UPDATE_REMOVE_DUP_OUTBOUND_POKES, self._remove_duplicate_outbound_pokes,
         )
 
-<<<<<<< HEAD
-        # create a unique index on device_lists_outbound_last_success
-        self.db.updates.register_background_index_update(
-            "device_lists_outbound_last_success_unique_idx",
-            index_name="device_lists_outbound_last_success_unique_idx",
-            table="device_lists_outbound_last_success",
-            columns=["destination", "user_id"],
-            unique=True,
-        )
-
-        # once that completes, we can remove the old non-unique index.
-        self.db.updates.register_background_update_handler(
-            BG_UPDATE_DROP_DEVICE_LISTS_OUTBOUND_LAST_SUCCESS_NON_UNIQUE_IDX,
-            self._drop_device_lists_outbound_last_success_non_unique_idx,
-=======
         # a pair of background updates that were added during the 1.14 release cycle,
         # but replaced with 58/06dlols_unique_idx.py
         self.db.updates.register_noop_background_update(
@@ -771,7 +752,6 @@
         )
         self.db.updates.register_noop_background_update(
             "drop_device_lists_outbound_last_success_non_unique_idx",
->>>>>>> 76261fc5
         )
 
     @defer.inlineCallbacks
@@ -847,20 +827,6 @@
             )
 
         return rows
-
-    async def _drop_device_lists_outbound_last_success_non_unique_idx(
-        self, progress, batch_size
-    ):
-        def f(txn):
-            txn.execute("DROP INDEX IF EXISTS device_lists_outbound_last_success_idx")
-
-        await self.db.runInteraction(
-            "drop_device_lists_outbound_last_success_non_unique_idx", f,
-        )
-        await self.db.updates._end_background_update(
-            BG_UPDATE_DROP_DEVICE_LISTS_OUTBOUND_LAST_SUCCESS_NON_UNIQUE_IDX
-        )
-        return 1
 
 
 class DeviceStore(DeviceWorkerStore, DeviceBackgroundUpdateStore):
