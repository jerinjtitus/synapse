# -*- coding: utf-8 -*-
# Copyright 2014-2016 OpenMarket Ltd
#
# Licensed under the Apache License, Version 2.0 (the "License");
# you may not use this file except in compliance with the License.
# You may obtain a copy of the License at
#
#     http://www.apache.org/licenses/LICENSE-2.0
#
# Unless required by applicable law or agreed to in writing, software
# distributed under the License is distributed on an "AS IS" BASIS,
# WITHOUT WARRANTIES OR CONDITIONS OF ANY KIND, either express or implied.
# See the License for the specific language governing permissions and
# limitations under the License.

import contextlib
import threading
from collections import deque
from typing import Dict, Set, Tuple

from typing_extensions import Deque

from synapse.storage.database import Database, LoggingTransaction


class IdGenerator(object):
    def __init__(self, db_conn, table, column):
        self._lock = threading.Lock()
        self._next_id = _load_current_id(db_conn, table, column)

    def get_next(self):
        with self._lock:
            self._next_id += 1
            return self._next_id


def _load_current_id(db_conn, table, column, step=1):
    """

    Args:
        db_conn (object):
        table (str):
        column (str):
        step (int):

    Returns:
        int
    """
    cur = db_conn.cursor()
    if step == 1:
        cur.execute("SELECT MAX(%s) FROM %s" % (column, table))
    else:
        cur.execute("SELECT MIN(%s) FROM %s" % (column, table))
    (val,) = cur.fetchone()
    cur.close()
    current_id = int(val) if val else step
    return (max if step > 0 else min)(current_id, step)


class StreamIdGenerator(object):
    """Used to generate new stream ids when persisting events while keeping
    track of which transactions have been completed.

    This allows us to get the "current" stream id, i.e. the stream id such that
    all ids less than or equal to it have completed. This handles the fact that
    persistence of events can complete out of order.

    Args:
        db_conn(connection):  A database connection to use to fetch the
            initial value of the generator from.
        table(str): A database table to read the initial value of the id
            generator from.
        column(str): The column of the database table to read the initial
            value from the id generator from.
        extra_tables(list): List of pairs of database tables and columns to
            use to source the initial value of the generator from. The value
            with the largest magnitude is used.
        step(int): which direction the stream ids grow in. +1 to grow
            upwards, -1 to grow downwards.

    Usage:
        with stream_id_gen.get_next() as stream_id:
            # ... persist event ...
    """

    def __init__(self, db_conn, table, column, extra_tables=[], step=1):
        assert step != 0
        self._lock = threading.Lock()
        self._step = step
        self._current = _load_current_id(db_conn, table, column, step)
        for table, column in extra_tables:
            self._current = (max if step > 0 else min)(
                self._current, _load_current_id(db_conn, table, column, step)
            )
        self._unfinished_ids = deque()  # type: Deque[int]

    def get_next(self):
        """
        Usage:
            with stream_id_gen.get_next() as stream_id:
                # ... persist event ...
        """
        with self._lock:
            self._current += self._step
            next_id = self._current

            self._unfinished_ids.append(next_id)

        @contextlib.contextmanager
        def manager():
            try:
                yield next_id
            finally:
                with self._lock:
                    self._unfinished_ids.remove(next_id)

        return manager()

    def get_next_mult(self, n):
        """
        Usage:
            with stream_id_gen.get_next(n) as stream_ids:
                # ... persist events ...
        """
        with self._lock:
            next_ids = range(
                self._current + self._step,
                self._current + self._step * (n + 1),
                self._step,
            )
            self._current += n * self._step

            for next_id in next_ids:
                self._unfinished_ids.append(next_id)

        @contextlib.contextmanager
        def manager():
            try:
                yield next_ids
            finally:
                with self._lock:
                    for next_id in next_ids:
                        self._unfinished_ids.remove(next_id)

        return manager()

    def get_current_token(self):
        """Returns the maximum stream id such that all stream ids less than or
        equal to it have been successfully persisted.

        Returns:
            int
        """
        with self._lock:
            if self._unfinished_ids:
                return self._unfinished_ids[0] - self._step

            return self._current


class ChainedIdGenerator(object):
    """Used to generate new stream ids where the stream must be kept in sync
    with another stream. It generates pairs of IDs, the first element is an
    integer ID for this stream, the second element is the ID for the stream
    that this stream needs to be kept in sync with."""

    def __init__(self, chained_generator, db_conn, table, column):
        self.chained_generator = chained_generator
        self._table = table
        self._lock = threading.Lock()
        self._current_max = _load_current_id(db_conn, table, column)
        self._unfinished_ids = deque()  # type: Deque[Tuple[int, int]]

    def get_next(self):
        """
        Usage:
            with stream_id_gen.get_next() as (stream_id, chained_id):
                # ... persist event ...
        """
        with self._lock:
            self._current_max += 1
            next_id = self._current_max
            chained_id = self.chained_generator.get_current_token()

            self._unfinished_ids.append((next_id, chained_id))

        @contextlib.contextmanager
        def manager():
            try:
                yield (next_id, chained_id)
            finally:
                with self._lock:
                    self._unfinished_ids.remove((next_id, chained_id))

        return manager()

    def get_current_token(self):
        """Returns the maximum stream id such that all stream ids less than or
        equal to it have been successfully persisted.
        """
        with self._lock:
            if self._unfinished_ids:
                stream_id, chained_id = self._unfinished_ids[0]
                return stream_id - 1, chained_id

            return self._current_max, self.chained_generator.get_current_token()

<<<<<<< HEAD
=======
    def advance(self, token: int):
        """Stub implementation for advancing the token when receiving updates
        over replication; raises an exception as this instance should be the
        only source of updates.
        """

        raise Exception(
            "Attempted to advance token on source for table %r", self._table
        )

>>>>>>> 76261fc5

class MultiWriterIdGenerator:
    """An ID generator that tracks a stream that can have multiple writers.

    Uses a Postgres sequence to coordinate ID assignment, but positions of other
    writers will only get updated when `advance` is called (by replication).

    Note: Only works with Postgres.

    Args:
        db_conn
        db
        instance_name: The name of this instance.
        table: Database table associated with stream.
        instance_column: Column that stores the row's writer's instance name
        id_column: Column that stores the stream ID.
        sequence_name: The name of the postgres sequence used to generate new
            IDs.
    """

    def __init__(
        self,
        db_conn,
        db: Database,
        instance_name: str,
        table: str,
        instance_column: str,
        id_column: str,
        sequence_name: str,
    ):
        self._db = db
        self._instance_name = instance_name
        self._sequence_name = sequence_name

        # We lock as some functions may be called from DB threads.
        self._lock = threading.Lock()

        self._current_positions = self._load_current_ids(
            db_conn, table, instance_column, id_column
        )

        # Set of local IDs that we're still processing. The current position
        # should be less than the minimum of this set (if not empty).
        self._unfinished_ids = set()  # type: Set[int]

    def _load_current_ids(
        self, db_conn, table: str, instance_column: str, id_column: str
    ) -> Dict[str, int]:
        sql = """
            SELECT %(instance)s, MAX(%(id)s) FROM %(table)s
            GROUP BY %(instance)s
        """ % {
            "instance": instance_column,
            "id": id_column,
            "table": table,
        }

        cur = db_conn.cursor()
        cur.execute(sql)

        # `cur` is an iterable over returned rows, which are 2-tuples.
        current_positions = dict(cur)

        cur.close()

        return current_positions

    def _load_next_id_txn(self, txn):
        txn.execute("SELECT nextval(?)", (self._sequence_name,))
        (next_id,) = txn.fetchone()
        return next_id

    async def get_next(self):
        """
        Usage:
            with await stream_id_gen.get_next() as stream_id:
                # ... persist event ...
        """
        next_id = await self._db.runInteraction("_load_next_id", self._load_next_id_txn)

        # Assert the fetched ID is actually greater than what we currently
        # believe the ID to be. If not, then the sequence and table have got
        # out of sync somehow.
        assert self.get_current_token() < next_id

        with self._lock:
            self._unfinished_ids.add(next_id)

        @contextlib.contextmanager
        def manager():
            try:
                yield next_id
            finally:
                self._mark_id_as_finished(next_id)

        return manager()

    def get_next_txn(self, txn: LoggingTransaction):
        """
        Usage:

            stream_id = stream_id_gen.get_next(txn)
            # ... persist event ...
        """

        next_id = self._load_next_id_txn(txn)

        with self._lock:
            self._unfinished_ids.add(next_id)

        txn.call_after(self._mark_id_as_finished, next_id)
        txn.call_on_exception(self._mark_id_as_finished, next_id)

        return next_id

    def _mark_id_as_finished(self, next_id: int):
        """The ID has finished being processed so we should advance the
        current poistion if possible.
        """

        with self._lock:
            self._unfinished_ids.discard(next_id)

            # Figure out if its safe to advance the position by checking there
            # aren't any lower allocated IDs that are yet to finish.
            if all(c > next_id for c in self._unfinished_ids):
                curr = self._current_positions.get(self._instance_name, 0)
                self._current_positions[self._instance_name] = max(curr, next_id)

    def get_current_token(self, instance_name: str = None) -> int:
        """Gets the current position of a named writer (defaults to current
        instance).

        Returns 0 if we don't have a position for the named writer (likely due
        to it being a new writer).
        """

        if instance_name is None:
            instance_name = self._instance_name

        with self._lock:
            return self._current_positions.get(instance_name, 0)

    def get_positions(self) -> Dict[str, int]:
        """Get a copy of the current positon map.
        """

        with self._lock:
            return dict(self._current_positions)

    def advance(self, instance_name: str, new_id: int):
        """Advance the postion of the named writer to the given ID, if greater
        than existing entry.
        """

        with self._lock:
            self._current_positions[instance_name] = max(
                new_id, self._current_positions.get(instance_name, 0)
            )<|MERGE_RESOLUTION|>--- conflicted
+++ resolved
@@ -205,8 +205,6 @@
 
             return self._current_max, self.chained_generator.get_current_token()
 
-<<<<<<< HEAD
-=======
     def advance(self, token: int):
         """Stub implementation for advancing the token when receiving updates
         over replication; raises an exception as this instance should be the
@@ -217,7 +215,6 @@
             "Attempted to advance token on source for table %r", self._table
         )
 
->>>>>>> 76261fc5
 
 class MultiWriterIdGenerator:
     """An ID generator that tracks a stream that can have multiple writers.
