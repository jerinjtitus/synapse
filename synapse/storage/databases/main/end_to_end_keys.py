# -*- coding: utf-8 -*-
# Copyright 2015, 2016 OpenMarket Ltd
# Copyright 2019 New Vector Ltd
# Copyright 2019 The Matrix.org Foundation C.I.C.
#
# Licensed under the Apache License, Version 2.0 (the "License");
# you may not use this file except in compliance with the License.
# You may obtain a copy of the License at
#
#     http://www.apache.org/licenses/LICENSE-2.0
#
# Unless required by applicable law or agreed to in writing, software
# distributed under the License is distributed on an "AS IS" BASIS,
# WITHOUT WARRANTIES OR CONDITIONS OF ANY KIND, either express or implied.
# See the License for the specific language governing permissions and
# limitations under the License.
from typing import Dict, Iterable, List, Optional, Tuple

from canonicaljson import encode_canonical_json

from twisted.enterprise.adbapi import Connection

from synapse.logging.opentracing import log_kv, set_tag, trace
from synapse.storage._base import SQLBaseStore, db_to_json
from synapse.storage.database import make_in_list_sql_clause
from synapse.util import json_encoder
from synapse.util.caches.descriptors import cached, cachedList
from synapse.util.iterutils import batch_iter


class EndToEndKeyWorkerStore(SQLBaseStore):
    @trace
    async def get_e2e_device_keys(
        self, query_list, include_all_devices=False, include_deleted_devices=False
    ):
        """Fetch a list of device keys.
        Args:
            query_list(list): List of pairs of user_ids and device_ids.
            include_all_devices (bool): whether to include entries for devices
                that don't have device keys
            include_deleted_devices (bool): whether to include null entries for
                devices which no longer exist (but were in the query_list).
                This option only takes effect if include_all_devices is true.
        Returns:
            Dict mapping from user-id to dict mapping from device_id to
            key data.  The key data will be a dict in the same format as the
            DeviceKeys type returned by POST /_matrix/client/r0/keys/query.
        """
        set_tag("query_list", query_list)
        if not query_list:
            return {}

        results = await self.db_pool.runInteraction(
            "get_e2e_device_keys",
            self._get_e2e_device_keys_txn,
            query_list,
            include_all_devices,
            include_deleted_devices,
        )

        # Build the result structure, un-jsonify the results, and add the
        # "unsigned" section
        rv = {}
        for user_id, device_keys in results.items():
            rv[user_id] = {}
            for device_id, device_info in device_keys.items():
                r = db_to_json(device_info.pop("key_json"))
                r["unsigned"] = {}
                display_name = device_info["device_display_name"]
                if display_name is not None:
                    r["unsigned"]["device_display_name"] = display_name
                if "signatures" in device_info:
                    for sig_user_id, sigs in device_info["signatures"].items():
                        r.setdefault("signatures", {}).setdefault(
                            sig_user_id, {}
                        ).update(sigs)
                rv[user_id][device_id] = r

        return rv

    @trace
    def _get_e2e_device_keys_txn(
        self, txn, query_list, include_all_devices=False, include_deleted_devices=False
    ):
        set_tag("include_all_devices", include_all_devices)
        set_tag("include_deleted_devices", include_deleted_devices)

        query_clauses = []
        query_params = []
        signature_query_clauses = []
        signature_query_params = []

        if include_all_devices is False:
            include_deleted_devices = False

        if include_deleted_devices:
            deleted_devices = set(query_list)

        for (user_id, device_id) in query_list:
            query_clause = "user_id = ?"
            query_params.append(user_id)
            signature_query_clause = "target_user_id = ?"
            signature_query_params.append(user_id)

            if device_id is not None:
                query_clause += " AND device_id = ?"
                query_params.append(device_id)
                signature_query_clause += " AND target_device_id = ?"
                signature_query_params.append(device_id)

            signature_query_clause += " AND user_id = ?"
            signature_query_params.append(user_id)

            query_clauses.append(query_clause)
            signature_query_clauses.append(signature_query_clause)

        sql = (
            "SELECT user_id, device_id, "
            "    d.display_name AS device_display_name, "
            "    k.key_json"
            " FROM devices d"
            "    %s JOIN e2e_device_keys_json k USING (user_id, device_id)"
            " WHERE %s AND NOT d.hidden"
        ) % (
            "LEFT" if include_all_devices else "INNER",
            " OR ".join("(" + q + ")" for q in query_clauses),
        )

        txn.execute(sql, query_params)
        rows = self.db_pool.cursor_to_dict(txn)

        result = {}
        for row in rows:
            if include_deleted_devices:
                deleted_devices.remove((row["user_id"], row["device_id"]))
            result.setdefault(row["user_id"], {})[row["device_id"]] = row

        if include_deleted_devices:
            for user_id, device_id in deleted_devices:
                result.setdefault(user_id, {})[device_id] = None

        # get signatures on the device
        signature_sql = ("SELECT *  FROM e2e_cross_signing_signatures WHERE %s") % (
            " OR ".join("(" + q + ")" for q in signature_query_clauses)
        )

        txn.execute(signature_sql, signature_query_params)
        rows = self.db_pool.cursor_to_dict(txn)

        # add each cross-signing signature to the correct device in the result dict.
        for row in rows:
            signing_user_id = row["user_id"]
            signing_key_id = row["key_id"]
            target_user_id = row["target_user_id"]
            target_device_id = row["target_device_id"]
            signature = row["signature"]

            target_user_result = result.get(target_user_id)
            if not target_user_result:
                continue

            target_device_result = target_user_result.get(target_device_id)
            if not target_device_result:
                # note that target_device_result will be None for deleted devices.
                continue

            target_device_signatures = target_device_result.setdefault("signatures", {})
            signing_user_signatures = target_device_signatures.setdefault(
                signing_user_id, {}
            )
            signing_user_signatures[signing_key_id] = signature

        log_kv(result)
        return result

    async def get_e2e_one_time_keys(
        self, user_id: str, device_id: str, key_ids: List[str]
    ) -> Dict[Tuple[str, str], str]:
        """Retrieve a number of one-time keys for a user

        Args:
            user_id(str): id of user to get keys for
            device_id(str): id of device to get keys for
            key_ids(list[str]): list of key ids (excluding algorithm) to
                retrieve

        Returns:
            A map from (algorithm, key_id) to json string for key
        """

        rows = await self.db_pool.simple_select_many_batch(
            table="e2e_one_time_keys_json",
            column="key_id",
            iterable=key_ids,
            retcols=("algorithm", "key_id", "key_json"),
            keyvalues={"user_id": user_id, "device_id": device_id},
            desc="add_e2e_one_time_keys_check",
        )
        result = {(row["algorithm"], row["key_id"]): row["key_json"] for row in rows}
        log_kv({"message": "Fetched one time keys for user", "one_time_keys": result})
        return result

    async def add_e2e_one_time_keys(
        self,
        user_id: str,
        device_id: str,
        time_now: int,
        new_keys: Iterable[Tuple[str, str, str]],
    ) -> None:
        """Insert some new one time keys for a device. Errors if any of the
        keys already exist.

        Args:
            user_id: id of user to get keys for
            device_id: id of device to get keys for
            time_now: insertion time to record (ms since epoch)
            new_keys: keys to add - each a tuple of (algorithm, key_id, key json)
        """

        def _add_e2e_one_time_keys(txn):
            set_tag("user_id", user_id)
            set_tag("device_id", device_id)
            set_tag("new_keys", new_keys)
            # We are protected from race between lookup and insertion due to
            # a unique constraint. If there is a race of two calls to
            # `add_e2e_one_time_keys` then they'll conflict and we will only
            # insert one set.
            self.db_pool.simple_insert_many_txn(
                txn,
                table="e2e_one_time_keys_json",
                values=[
                    {
                        "user_id": user_id,
                        "device_id": device_id,
                        "algorithm": algorithm,
                        "key_id": key_id,
                        "ts_added_ms": time_now,
                        "key_json": json_bytes,
                    }
                    for algorithm, key_id, json_bytes in new_keys
                ],
            )
            self._invalidate_cache_and_stream(
                txn, self.count_e2e_one_time_keys, (user_id, device_id)
            )

        await self.db_pool.runInteraction(
            "add_e2e_one_time_keys_insert", _add_e2e_one_time_keys
        )

    @cached(max_entries=10000)
    def count_e2e_one_time_keys(self, user_id, device_id):
        """ Count the number of one time keys the server has for a device
        Returns:
            Dict mapping from algorithm to number of keys for that algorithm.
        """

        def _count_e2e_one_time_keys(txn):
            sql = (
                "SELECT algorithm, COUNT(key_id) FROM e2e_one_time_keys_json"
                " WHERE user_id = ? AND device_id = ?"
                " GROUP BY algorithm"
            )
            txn.execute(sql, (user_id, device_id))
            result = {}
            for algorithm, key_count in txn:
                result[algorithm] = key_count
            return result

        return self.db_pool.runInteraction(
            "count_e2e_one_time_keys", _count_e2e_one_time_keys
        )

<<<<<<< HEAD
    async def set_e2e_fallback_keys(
            self, user_id: str, device_id: str, fallback_keys: dict
    ):
        # fallback_keys will usually only have one item in it, so using a for
        # loop (as opposed to calling simple_upsert_many_txn) won't be too bad
        # FIXME: make sure that only one key per algorithm is uploaded
        for key_id, fallback_key in fallback_keys.items():
            algorithm, key_id = key_id.split(":", 1)
            await self.db_pool.simple_upsert(
                "e2e_fallback_keys_json",
                keyvalues={
                    "user_id": user_id,
                    "device_id": device_id,
                    "algorithm": algorithm
                },
                values={
                    "key_id": key_id,
                    "key_json": json.dumps(fallback_key),
                    "used": 0
                },
                desc="set_e2e_fallback_key"
            )

    @cached(max_entries=10000)
    async def get_e2e_unused_fallback_keys(
            self, user_id: str, device_id: str
    ):
        return await self.db_pool.simple_select_onecol(
            "e2e_fallback_keys_json",
            keyvalues={
                "user_id": user_id,
                "device_id": device_id,
                "used": 0
            },
            retcol="algorithm",
            desc="get_e2e_unused_fallback_keys"
        )

    # FIXME: delete fallbacks when user logs out

    @defer.inlineCallbacks
    def get_e2e_cross_signing_key(self, user_id, key_type, from_user_id=None):
=======
    async def get_e2e_cross_signing_key(
        self, user_id: str, key_type: str, from_user_id: Optional[str] = None
    ) -> Optional[dict]:
>>>>>>> eadfda3e
        """Returns a user's cross-signing key.

        Args:
            user_id: the user whose key is being requested
            key_type: the type of key that is being requested: either 'master'
                for a master key, 'self_signing' for a self-signing key, or
                'user_signing' for a user-signing key
            from_user_id: if specified, signatures made by this user on
                the self-signing key will be included in the result

        Returns:
            dict of the key data or None if not found
        """
        res = await self.get_e2e_cross_signing_keys_bulk([user_id], from_user_id)
        user_keys = res.get(user_id)
        if not user_keys:
            return None
        return user_keys.get(key_type)

    @cached(num_args=1)
    def _get_bare_e2e_cross_signing_keys(self, user_id):
        """Dummy function.  Only used to make a cache for
        _get_bare_e2e_cross_signing_keys_bulk.
        """
        raise NotImplementedError()

    @cachedList(
        cached_method_name="_get_bare_e2e_cross_signing_keys",
        list_name="user_ids",
        num_args=1,
    )
    def _get_bare_e2e_cross_signing_keys_bulk(
        self, user_ids: List[str]
    ) -> Dict[str, Dict[str, dict]]:
        """Returns the cross-signing keys for a set of users.  The output of this
        function should be passed to _get_e2e_cross_signing_signatures_txn if
        the signatures for the calling user need to be fetched.

        Args:
            user_ids (list[str]): the users whose keys are being requested

        Returns:
            dict[str, dict[str, dict]]: mapping from user ID to key type to key
                data.  If a user's cross-signing keys were not found, either
                their user ID will not be in the dict, or their user ID will map
                to None.

        """
        return self.db_pool.runInteraction(
            "get_bare_e2e_cross_signing_keys_bulk",
            self._get_bare_e2e_cross_signing_keys_bulk_txn,
            user_ids,
        )

    def _get_bare_e2e_cross_signing_keys_bulk_txn(
        self, txn: Connection, user_ids: List[str],
    ) -> Dict[str, Dict[str, dict]]:
        """Returns the cross-signing keys for a set of users.  The output of this
        function should be passed to _get_e2e_cross_signing_signatures_txn if
        the signatures for the calling user need to be fetched.

        Args:
            txn (twisted.enterprise.adbapi.Connection): db connection
            user_ids (list[str]): the users whose keys are being requested

        Returns:
            dict[str, dict[str, dict]]: mapping from user ID to key type to key
                data.  If a user's cross-signing keys were not found, their user
                ID will not be in the dict.

        """
        result = {}

        for user_chunk in batch_iter(user_ids, 100):
            clause, params = make_in_list_sql_clause(
                txn.database_engine, "k.user_id", user_chunk
            )
            sql = (
                """
                SELECT k.user_id, k.keytype, k.keydata, k.stream_id
                  FROM e2e_cross_signing_keys k
                  INNER JOIN (SELECT user_id, keytype, MAX(stream_id) AS stream_id
                                FROM e2e_cross_signing_keys
                               GROUP BY user_id, keytype) s
                 USING (user_id, stream_id, keytype)
                 WHERE
            """
                + clause
            )

            txn.execute(sql, params)
            rows = self.db_pool.cursor_to_dict(txn)

            for row in rows:
                user_id = row["user_id"]
                key_type = row["keytype"]
                key = db_to_json(row["keydata"])
                user_info = result.setdefault(user_id, {})
                user_info[key_type] = key

        return result

    def _get_e2e_cross_signing_signatures_txn(
        self, txn: Connection, keys: Dict[str, Dict[str, dict]], from_user_id: str,
    ) -> Dict[str, Dict[str, dict]]:
        """Returns the cross-signing signatures made by a user on a set of keys.

        Args:
            txn (twisted.enterprise.adbapi.Connection): db connection
            keys (dict[str, dict[str, dict]]): a map of user ID to key type to
                key data.  This dict will be modified to add signatures.
            from_user_id (str): fetch the signatures made by this user

        Returns:
            dict[str, dict[str, dict]]: mapping from user ID to key type to key
                data.  The return value will be the same as the keys argument,
                with the modifications included.
        """

        # find out what cross-signing keys (a.k.a. devices) we need to get
        # signatures for.  This is a map of (user_id, device_id) to key type
        # (device_id is the key's public part).
        devices = {}

        for user_id, user_info in keys.items():
            if user_info is None:
                continue
            for key_type, key in user_info.items():
                device_id = None
                for k in key["keys"].values():
                    device_id = k
                devices[(user_id, device_id)] = key_type

        for batch in batch_iter(devices.keys(), size=100):
            sql = """
                SELECT target_user_id, target_device_id, key_id, signature
                  FROM e2e_cross_signing_signatures
                 WHERE user_id = ?
                   AND (%s)
            """ % (
                " OR ".join(
                    "(target_user_id = ? AND target_device_id = ?)" for _ in batch
                )
            )
            query_params = [from_user_id]
            for item in batch:
                # item is a (user_id, device_id) tuple
                query_params.extend(item)

            txn.execute(sql, query_params)
            rows = self.db_pool.cursor_to_dict(txn)

            # and add the signatures to the appropriate keys
            for row in rows:
                key_id = row["key_id"]
                target_user_id = row["target_user_id"]
                target_device_id = row["target_device_id"]
                key_type = devices[(target_user_id, target_device_id)]
                # We need to copy everything, because the result may have come
                # from the cache.  dict.copy only does a shallow copy, so we
                # need to recursively copy the dicts that will be modified.
                user_info = keys[target_user_id] = keys[target_user_id].copy()
                target_user_key = user_info[key_type] = user_info[key_type].copy()
                if "signatures" in target_user_key:
                    signatures = target_user_key["signatures"] = target_user_key[
                        "signatures"
                    ].copy()
                    if from_user_id in signatures:
                        user_sigs = signatures[from_user_id] = signatures[from_user_id]
                        user_sigs[key_id] = row["signature"]
                    else:
                        signatures[from_user_id] = {key_id: row["signature"]}
                else:
                    target_user_key["signatures"] = {
                        from_user_id: {key_id: row["signature"]}
                    }

        return keys

    async def get_e2e_cross_signing_keys_bulk(
        self, user_ids: List[str], from_user_id: Optional[str] = None
    ) -> Dict[str, Dict[str, dict]]:
        """Returns the cross-signing keys for a set of users.

        Args:
            user_ids: the users whose keys are being requested
            from_user_id: if specified, signatures made by this user on
                the self-signing keys will be included in the result

        Returns:
            A map of user ID to key type to key data.  If a user's cross-signing
            keys were not found, either their user ID will not be in the dict,
            or their user ID will map to None.
        """

        result = await self._get_bare_e2e_cross_signing_keys_bulk(user_ids)

        if from_user_id:
            result = await self.db_pool.runInteraction(
                "get_e2e_cross_signing_signatures",
                self._get_e2e_cross_signing_signatures_txn,
                result,
                from_user_id,
            )

        return result

    async def get_all_user_signature_changes_for_remotes(
        self, instance_name: str, last_id: int, current_id: int, limit: int
    ) -> Tuple[List[Tuple[int, tuple]], int, bool]:
        """Get updates for groups replication stream.

        Note that the user signature stream represents when a user signs their
        device with their user-signing key, which is not published to other
        users or servers, so no `destination` is needed in the returned
        list. However, this is needed to poke workers.

        Args:
            instance_name: The writer we want to fetch updates from. Unused
                here since there is only ever one writer.
            last_id: The token to fetch updates from. Exclusive.
            current_id: The token to fetch updates up to. Inclusive.
            limit: The requested limit for the number of rows to return. The
                function may return more or fewer rows.

        Returns:
            A tuple consisting of: the updates, a token to use to fetch
            subsequent updates, and whether we returned fewer rows than exists
            between the requested tokens due to the limit.

            The token returned can be used in a subsequent call to this
            function to get further updatees.

            The updates are a list of 2-tuples of stream ID and the row data
        """

        if last_id == current_id:
            return [], current_id, False

        def _get_all_user_signature_changes_for_remotes_txn(txn):
            sql = """
                SELECT stream_id, from_user_id AS user_id
                FROM user_signature_stream
                WHERE ? < stream_id AND stream_id <= ?
                ORDER BY stream_id ASC
                LIMIT ?
            """
            txn.execute(sql, (last_id, current_id, limit))

            updates = [(row[0], (row[1:])) for row in txn]

            limited = False
            upto_token = current_id
            if len(updates) >= limit:
                upto_token = updates[-1][0]
                limited = True

            return updates, upto_token, limited

        return await self.db_pool.runInteraction(
            "get_all_user_signature_changes_for_remotes",
            _get_all_user_signature_changes_for_remotes_txn,
        )


class EndToEndKeyStore(EndToEndKeyWorkerStore, SQLBaseStore):
    def set_e2e_device_keys(self, user_id, device_id, time_now, device_keys):
        """Stores device keys for a device. Returns whether there was a change
        or the keys were already in the database.
        """

        def _set_e2e_device_keys_txn(txn):
            set_tag("user_id", user_id)
            set_tag("device_id", device_id)
            set_tag("time_now", time_now)
            set_tag("device_keys", device_keys)

            old_key_json = self.db_pool.simple_select_one_onecol_txn(
                txn,
                table="e2e_device_keys_json",
                keyvalues={"user_id": user_id, "device_id": device_id},
                retcol="key_json",
                allow_none=True,
            )

            # In py3 we need old_key_json to match new_key_json type. The DB
            # returns unicode while encode_canonical_json returns bytes.
            new_key_json = encode_canonical_json(device_keys).decode("utf-8")

            if old_key_json == new_key_json:
                log_kv({"Message": "Device key already stored."})
                return False

            self.db_pool.simple_upsert_txn(
                txn,
                table="e2e_device_keys_json",
                keyvalues={"user_id": user_id, "device_id": device_id},
                values={"ts_added_ms": time_now, "key_json": new_key_json},
            )
            log_kv({"message": "Device keys stored."})
            return True

        return self.db_pool.runInteraction(
            "set_e2e_device_keys", _set_e2e_device_keys_txn
        )

    def claim_e2e_one_time_keys(self, query_list):
        """Take a list of one time keys out of the database"""

        @trace
        def _claim_e2e_one_time_keys(txn):
            sql = (
                "SELECT key_id, key_json FROM e2e_one_time_keys_json"
                " WHERE user_id = ? AND device_id = ? AND algorithm = ?"
                " LIMIT 1"
            )
            fallback_sql = (
                "SELECT key_id, key_json, used FROM e2e_fallback_keys_json"
                " WHERE user_id = ? AND device_id = ? AND algorithm = ?"
                " LIMIT 1"
            )
            result = {}
            delete = []
            used_fallbacks = []
            for user_id, device_id, algorithm in query_list:
                user_result = result.setdefault(user_id, {})
                device_result = user_result.setdefault(device_id, {})
                txn.execute(sql, (user_id, device_id, algorithm))
                found = False
                for key_id, key_json in txn:
                    found = True
                    device_result[algorithm + ":" + key_id] = key_json
                    delete.append((user_id, device_id, algorithm, key_id))
                if not found:
                    txn.execute(fallback_sql, (user_id, device_id, algorithm))
                    for key_id, key_json, used in txn:
                        device_result[algorithm + ":" + key_id] = key_json
                        if used == 0:
                            used_fallbacks.append((user_id, device_id, algorithm, key_id))
            sql = (
                "DELETE FROM e2e_one_time_keys_json"
                " WHERE user_id = ? AND device_id = ? AND algorithm = ?"
                " AND key_id = ?"
            )
            for user_id, device_id, algorithm, key_id in delete:
                log_kv(
                    {
                        "message": "Executing claim e2e_one_time_keys transaction on database."
                    }
                )
                txn.execute(sql, (user_id, device_id, algorithm, key_id))
                log_kv({"message": "finished executing and invalidating cache"})
                self._invalidate_cache_and_stream(
                    txn, self.count_e2e_one_time_keys, (user_id, device_id)
                )
            for user_id, device_id, algorithm, key_id in used_fallbacks:
                self.db_pool.simple_update_txn(
                    txn,
                    "e2e_fallback_keys_json",
                    {
                        "user_id": user_id,
                        "device_id": device_id,
                        "algorithm": algorithm,
                        "key_id": key_id
                    },
                    {
                        "used": 1
                    }
                )
                self._invalidate_cache_and_stream(
                    txn, self.get_e2e_unused_fallback_keys, (user_id, device_id)
                )
            return result

        return self.db_pool.runInteraction(
            "claim_e2e_one_time_keys", _claim_e2e_one_time_keys
        )

    def delete_e2e_keys_by_device(self, user_id, device_id):
        def delete_e2e_keys_by_device_txn(txn):
            log_kv(
                {
                    "message": "Deleting keys for device",
                    "device_id": device_id,
                    "user_id": user_id,
                }
            )
            self.db_pool.simple_delete_txn(
                txn,
                table="e2e_device_keys_json",
                keyvalues={"user_id": user_id, "device_id": device_id},
            )
            self.db_pool.simple_delete_txn(
                txn,
                table="e2e_one_time_keys_json",
                keyvalues={"user_id": user_id, "device_id": device_id},
            )
            self._invalidate_cache_and_stream(
                txn, self.count_e2e_one_time_keys, (user_id, device_id)
            )
            self.db_pool.simple_delete_txn(
                txn,
                table="dehydrated_devices",
                keyvalues={"user_id": user_id, "device_id": device_id},
            )
            self.db_pool.simple_delete_txn(
                txn,
                table="e2e_fallback_keys_json",
                keyvalues={"user_id": user_id, "device_id": device_id},
            )
            self._invalidate_cache_and_stream(
                txn, self.get_e2e_unused_fallback_keys, (user_id, device_id)
            )


        return self.db_pool.runInteraction(
            "delete_e2e_keys_by_device", delete_e2e_keys_by_device_txn
        )

    def _set_e2e_cross_signing_key_txn(self, txn, user_id, key_type, key):
        """Set a user's cross-signing key.

        Args:
            txn (twisted.enterprise.adbapi.Connection): db connection
            user_id (str): the user to set the signing key for
            key_type (str): the type of key that is being set: either 'master'
                for a master key, 'self_signing' for a self-signing key, or
                'user_signing' for a user-signing key
            key (dict): the key data
        """
        # the 'key' dict will look something like:
        # {
        #   "user_id": "@alice:example.com",
        #   "usage": ["self_signing"],
        #   "keys": {
        #     "ed25519:base64+self+signing+public+key": "base64+self+signing+public+key",
        #   },
        #   "signatures": {
        #     "@alice:example.com": {
        #       "ed25519:base64+master+public+key": "base64+signature"
        #     }
        #   }
        # }
        # The "keys" property must only have one entry, which will be the public
        # key, so we just grab the first value in there
        pubkey = next(iter(key["keys"].values()))

        # The cross-signing keys need to occupy the same namespace as devices,
        # since signatures are identified by device ID.  So add an entry to the
        # device table to make sure that we don't have a collision with device
        # IDs.
        # We only need to do this for local users, since remote servers should be
        # responsible for checking this for their own users.
        if self.hs.is_mine_id(user_id):
            self.db_pool.simple_insert_txn(
                txn,
                "devices",
                values={
                    "user_id": user_id,
                    "device_id": pubkey,
                    "display_name": key_type + " signing key",
                    "hidden": True,
                },
            )

        # and finally, store the key itself
        with self._cross_signing_id_gen.get_next() as stream_id:
            self.db_pool.simple_insert_txn(
                txn,
                "e2e_cross_signing_keys",
                values={
                    "user_id": user_id,
                    "keytype": key_type,
                    "keydata": json_encoder.encode(key),
                    "stream_id": stream_id,
                },
            )

        self._invalidate_cache_and_stream(
            txn, self._get_bare_e2e_cross_signing_keys, (user_id,)
        )

    def set_e2e_cross_signing_key(self, user_id, key_type, key):
        """Set a user's cross-signing key.

        Args:
            user_id (str): the user to set the user-signing key for
            key_type (str): the type of cross-signing key to set
            key (dict): the key data
        """
        return self.db_pool.runInteraction(
            "add_e2e_cross_signing_key",
            self._set_e2e_cross_signing_key_txn,
            user_id,
            key_type,
            key,
        )

    def store_e2e_cross_signing_signatures(self, user_id, signatures):
        """Stores cross-signing signatures.

        Args:
            user_id (str): the user who made the signatures
            signatures (iterable[SignatureListItem]): signatures to add
        """
        return self.db_pool.simple_insert_many(
            "e2e_cross_signing_signatures",
            [
                {
                    "user_id": user_id,
                    "key_id": item.signing_key_id,
                    "target_user_id": item.target_user_id,
                    "target_device_id": item.target_device_id,
                    "signature": item.signature,
                }
                for item in signatures
            ],
            "add_e2e_signing_key",
        )<|MERGE_RESOLUTION|>--- conflicted
+++ resolved
@@ -271,7 +271,6 @@
             "count_e2e_one_time_keys", _count_e2e_one_time_keys
         )
 
-<<<<<<< HEAD
     async def set_e2e_fallback_keys(
             self, user_id: str, device_id: str, fallback_keys: dict
     ):
@@ -312,13 +311,9 @@
 
     # FIXME: delete fallbacks when user logs out
 
-    @defer.inlineCallbacks
-    def get_e2e_cross_signing_key(self, user_id, key_type, from_user_id=None):
-=======
     async def get_e2e_cross_signing_key(
         self, user_id: str, key_type: str, from_user_id: Optional[str] = None
     ) -> Optional[dict]:
->>>>>>> eadfda3e
         """Returns a user's cross-signing key.
 
         Args:
