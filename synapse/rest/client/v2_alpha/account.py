# -*- coding: utf-8 -*-
# Copyright 2015, 2016 OpenMarket Ltd
# Copyright 2017 Vector Creations Ltd
# Copyright 2018 New Vector Ltd
#
# Licensed under the Apache License, Version 2.0 (the "License");
# you may not use this file except in compliance with the License.
# You may obtain a copy of the License at
#
#     http://www.apache.org/licenses/LICENSE-2.0
#
# Unless required by applicable law or agreed to in writing, software
# distributed under the License is distributed on an "AS IS" BASIS,
# WITHOUT WARRANTIES OR CONDITIONS OF ANY KIND, either express or implied.
# See the License for the specific language governing permissions and
# limitations under the License.
import logging
import random
from http import HTTPStatus
from typing import TYPE_CHECKING
from urllib.parse import urlparse

if TYPE_CHECKING:
    from synapse.app.homeserver import HomeServer

from synapse.api.constants import LoginType
from synapse.api.errors import (
    Codes,
    InteractiveAuthIncompleteError,
    SynapseError,
    ThreepidValidationError,
)
from synapse.config.emailconfig import ThreepidBehaviour
from synapse.http.server import finish_request, respond_with_html
from synapse.http.servlet import (
    RestServlet,
    assert_params_in_dict,
    parse_json_object_from_request,
    parse_string,
)
from synapse.push.mailer import Mailer
from synapse.util.msisdn import phone_number_to_msisdn
from synapse.util.stringutils import assert_valid_client_secret, random_string
from synapse.util.threepids import canonicalise_email, check_3pid_allowed

from ._base import client_patterns, interactive_auth_handler

logger = logging.getLogger(__name__)


class EmailPasswordRequestTokenRestServlet(RestServlet):
    PATTERNS = client_patterns("/account/password/email/requestToken$")

    def __init__(self, hs):
        super().__init__()
        self.hs = hs
        self.datastore = hs.get_datastore()
        self.config = hs.config
        self.identity_handler = hs.get_handlers().identity_handler

        if self.config.threepid_behaviour_email == ThreepidBehaviour.LOCAL:
            self.mailer = Mailer(
                hs=self.hs,
                app_name=self.config.email_app_name,
                template_html=self.config.email_password_reset_template_html,
                template_text=self.config.email_password_reset_template_text,
            )

    async def on_POST(self, request):
        if self.config.threepid_behaviour_email == ThreepidBehaviour.OFF:
            if self.config.local_threepid_handling_disabled_due_to_email_config:
                logger.warning(
                    "User password resets have been disabled due to lack of email config"
                )
            raise SynapseError(
                400, "Email-based password resets have been disabled on this server"
            )

        body = parse_json_object_from_request(request)

        assert_params_in_dict(body, ["client_secret", "email", "send_attempt"])

        # Extract params from body
        client_secret = body["client_secret"]
        assert_valid_client_secret(client_secret)

        # Canonicalise the email address. The addresses are all stored canonicalised
        # in the database. This allows the user to reset his password without having to
        # know the exact spelling (eg. upper and lower case) of address in the database.
        # Stored in the database "foo@bar.com"
        # User requests with "FOO@bar.com" would raise a Not Found error
        try:
            email = canonicalise_email(body["email"])
        except ValueError as e:
            raise SynapseError(400, str(e))
        send_attempt = body["send_attempt"]
        next_link = body.get("next_link")  # Optional param

<<<<<<< HEAD
=======
        if next_link:
            # Raise if the provided next_link value isn't valid
            assert_valid_next_link(self.hs, next_link)

>>>>>>> 20fa83f3
        # The email will be sent to the stored address.
        # This avoids a potential account hijack by requesting a password reset to
        # an email address which is controlled by the attacker but which, after
        # canonicalisation, matches the one in our database.
        existing_user_id = await self.hs.get_datastore().get_user_id_by_threepid(
            "email", email
        )

        if existing_user_id is None:
            if self.config.request_token_inhibit_3pid_errors:
                # Make the client think the operation succeeded. See the rationale in the
                # comments for request_token_inhibit_3pid_errors.
                # Also wait for some random amount of time between 100ms and 1s to make it
                # look like we did something.
                await self.hs.clock.sleep(random.randint(1, 10) / 10)
                return 200, {"sid": random_string(16)}

            raise SynapseError(400, "Email not found", Codes.THREEPID_NOT_FOUND)

        if self.config.threepid_behaviour_email == ThreepidBehaviour.REMOTE:
            assert self.hs.config.account_threepid_delegate_email

            # Have the configured identity server handle the request
            ret = await self.identity_handler.requestEmailToken(
                self.hs.config.account_threepid_delegate_email,
                email,
                client_secret,
                send_attempt,
                next_link,
            )
        else:
            # Send password reset emails from Synapse
            sid = await self.identity_handler.send_threepid_validation(
                email,
                client_secret,
                send_attempt,
                self.mailer.send_password_reset_mail,
                next_link,
            )

            # Wrap the session id in a JSON object
            ret = {"sid": sid}

        return 200, ret


class PasswordRestServlet(RestServlet):
    PATTERNS = client_patterns("/account/password$")

    def __init__(self, hs):
        super().__init__()
        self.hs = hs
        self.auth = hs.get_auth()
        self.auth_handler = hs.get_auth_handler()
        self.datastore = self.hs.get_datastore()
        self.password_policy_handler = hs.get_password_policy_handler()
        self._set_password_handler = hs.get_set_password_handler()

    @interactive_auth_handler
    async def on_POST(self, request):
        body = parse_json_object_from_request(request)

        # we do basic sanity checks here because the auth layer will store these
        # in sessions. Pull out the new password provided to us.
        new_password = body.pop("new_password", None)
        if new_password is not None:
            if not isinstance(new_password, str) or len(new_password) > 512:
                raise SynapseError(400, "Invalid password")
            self.password_policy_handler.validate_password(new_password)

        # there are two possibilities here. Either the user does not have an
        # access token, and needs to do a password reset; or they have one and
        # need to validate their identity.
        #
        # In the first case, we offer a couple of means of identifying
        # themselves (email and msisdn, though it's unclear if msisdn actually
        # works).
        #
        # In the second case, we require a password to confirm their identity.

        if self.auth.has_access_token(request):
            requester = await self.auth.get_user_by_req(request)
            try:
                params, session_id = await self.auth_handler.validate_user_via_ui_auth(
                    requester,
                    request,
                    body,
                    self.hs.get_ip_from_request(request),
                    "modify your account password",
                )
            except InteractiveAuthIncompleteError as e:
                # The user needs to provide more steps to complete auth, but
                # they're not required to provide the password again.
                #
                # If a password is available now, hash the provided password and
                # store it for later.
                if new_password:
                    password_hash = await self.auth_handler.hash(new_password)
                    await self.auth_handler.set_session_data(
                        e.session_id, "password_hash", password_hash
                    )
                raise
            user_id = requester.user.to_string()
        else:
            requester = None
            try:
                result, params, session_id = await self.auth_handler.check_ui_auth(
                    [[LoginType.EMAIL_IDENTITY]],
                    request,
                    body,
                    self.hs.get_ip_from_request(request),
                    "modify your account password",
                )
            except InteractiveAuthIncompleteError as e:
                # The user needs to provide more steps to complete auth, but
                # they're not required to provide the password again.
                #
                # If a password is available now, hash the provided password and
                # store it for later.
                if new_password:
                    password_hash = await self.auth_handler.hash(new_password)
                    await self.auth_handler.set_session_data(
                        e.session_id, "password_hash", password_hash
                    )
                raise

            if LoginType.EMAIL_IDENTITY in result:
                threepid = result[LoginType.EMAIL_IDENTITY]
                if "medium" not in threepid or "address" not in threepid:
                    raise SynapseError(500, "Malformed threepid")
                if threepid["medium"] == "email":
                    # For emails, canonicalise the address.
                    # We store all email addresses canonicalised in the DB.
                    # (See add_threepid in synapse/handlers/auth.py)
                    try:
                        threepid["address"] = canonicalise_email(threepid["address"])
                    except ValueError as e:
                        raise SynapseError(400, str(e))
                # if using email, we must know about the email they're authing with!
                threepid_user_id = await self.datastore.get_user_id_by_threepid(
                    threepid["medium"], threepid["address"]
                )
                if not threepid_user_id:
                    raise SynapseError(404, "Email address not found", Codes.NOT_FOUND)
                user_id = threepid_user_id
            else:
                logger.error("Auth succeeded but no known type! %r", result.keys())
                raise SynapseError(500, "", Codes.UNKNOWN)

        # If we have a password in this request, prefer it. Otherwise, there
        # must be a password hash from an earlier request.
        if new_password:
            password_hash = await self.auth_handler.hash(new_password)
        else:
            password_hash = await self.auth_handler.get_session_data(
                session_id, "password_hash", None
            )
        if not password_hash:
            raise SynapseError(400, "Missing params: password", Codes.MISSING_PARAM)

        logout_devices = params.get("logout_devices", True)

        await self._set_password_handler.set_password(
            user_id, password_hash, logout_devices, requester
        )

        return 200, {}

    def on_OPTIONS(self, _):
        return 200, {}


class DeactivateAccountRestServlet(RestServlet):
    PATTERNS = client_patterns("/account/deactivate$")

    def __init__(self, hs):
        super().__init__()
        self.hs = hs
        self.auth = hs.get_auth()
        self.auth_handler = hs.get_auth_handler()
        self._deactivate_account_handler = hs.get_deactivate_account_handler()

    @interactive_auth_handler
    async def on_POST(self, request):
        body = parse_json_object_from_request(request)
        erase = body.get("erase", False)
        if not isinstance(erase, bool):
            raise SynapseError(
                HTTPStatus.BAD_REQUEST,
                "Param 'erase' must be a boolean, if given",
                Codes.BAD_JSON,
            )

        requester = await self.auth.get_user_by_req(request)

        # allow ASes to deactivate their own users
        if requester.app_service:
            await self._deactivate_account_handler.deactivate_account(
                requester.user.to_string(), erase
            )
            return 200, {}

        await self.auth_handler.validate_user_via_ui_auth(
            requester,
            request,
            body,
            self.hs.get_ip_from_request(request),
            "deactivate your account",
        )
        result = await self._deactivate_account_handler.deactivate_account(
            requester.user.to_string(), erase, id_server=body.get("id_server")
        )
        if result:
            id_server_unbind_result = "success"
        else:
            id_server_unbind_result = "no-support"

        return 200, {"id_server_unbind_result": id_server_unbind_result}


class EmailThreepidRequestTokenRestServlet(RestServlet):
    PATTERNS = client_patterns("/account/3pid/email/requestToken$")

    def __init__(self, hs):
        super().__init__()
        self.hs = hs
        self.config = hs.config
        self.identity_handler = hs.get_handlers().identity_handler
        self.store = self.hs.get_datastore()

        if self.config.threepid_behaviour_email == ThreepidBehaviour.LOCAL:
            self.mailer = Mailer(
                hs=self.hs,
                app_name=self.config.email_app_name,
                template_html=self.config.email_add_threepid_template_html,
                template_text=self.config.email_add_threepid_template_text,
            )

    async def on_POST(self, request):
        if self.config.threepid_behaviour_email == ThreepidBehaviour.OFF:
            if self.config.local_threepid_handling_disabled_due_to_email_config:
                logger.warning(
                    "Adding emails have been disabled due to lack of an email config"
                )
            raise SynapseError(
                400, "Adding an email to your account is disabled on this server"
            )

        body = parse_json_object_from_request(request)
        assert_params_in_dict(body, ["client_secret", "email", "send_attempt"])
        client_secret = body["client_secret"]
        assert_valid_client_secret(client_secret)

        # Canonicalise the email address. The addresses are all stored canonicalised
        # in the database.
        # This ensures that the validation email is sent to the canonicalised address
        # as it will later be entered into the database.
        # Otherwise the email will be sent to "FOO@bar.com" and stored as
        # "foo@bar.com" in database.
        try:
            email = canonicalise_email(body["email"])
        except ValueError as e:
            raise SynapseError(400, str(e))
        send_attempt = body["send_attempt"]
        next_link = body.get("next_link")  # Optional param

        if not await check_3pid_allowed(self.hs, "email", email):
            raise SynapseError(
                403,
                "Your email domain is not authorized on this server",
                Codes.THREEPID_DENIED,
            )

        if next_link:
            # Raise if the provided next_link value isn't valid
            assert_valid_next_link(self.hs, next_link)

        existing_user_id = await self.store.get_user_id_by_threepid("email", email)

        if existing_user_id is not None:
            if self.config.request_token_inhibit_3pid_errors:
                # Make the client think the operation succeeded. See the rationale in the
                # comments for request_token_inhibit_3pid_errors.
                # Also wait for some random amount of time between 100ms and 1s to make it
                # look like we did something.
                await self.hs.clock.sleep(random.randint(1, 10) / 10)
                return 200, {"sid": random_string(16)}

            raise SynapseError(400, "Email is already in use", Codes.THREEPID_IN_USE)

        if self.config.threepid_behaviour_email == ThreepidBehaviour.REMOTE:
            assert self.hs.config.account_threepid_delegate_email

            # Have the configured identity server handle the request
            ret = await self.identity_handler.requestEmailToken(
                self.hs.config.account_threepid_delegate_email,
                email,
                client_secret,
                send_attempt,
                next_link,
            )
        else:
            # Send threepid validation emails from Synapse
            sid = await self.identity_handler.send_threepid_validation(
                email,
                client_secret,
                send_attempt,
                self.mailer.send_add_threepid_mail,
                next_link,
            )

            # Wrap the session id in a JSON object
            ret = {"sid": sid}

        return 200, ret


class MsisdnThreepidRequestTokenRestServlet(RestServlet):
    PATTERNS = client_patterns("/account/3pid/msisdn/requestToken$")

    def __init__(self, hs):
        self.hs = hs
        super().__init__()
        self.store = self.hs.get_datastore()
        self.identity_handler = hs.get_handlers().identity_handler

    async def on_POST(self, request):
        body = parse_json_object_from_request(request)
        assert_params_in_dict(
            body, ["client_secret", "country", "phone_number", "send_attempt"]
        )
        client_secret = body["client_secret"]
        assert_valid_client_secret(client_secret)

        country = body["country"]
        phone_number = body["phone_number"]
        send_attempt = body["send_attempt"]
        next_link = body.get("next_link")  # Optional param

        msisdn = phone_number_to_msisdn(country, phone_number)

        if not await check_3pid_allowed(self.hs, "msisdn", msisdn):
            raise SynapseError(
                403,
                "Account phone numbers are not authorized on this server",
                Codes.THREEPID_DENIED,
            )

        if next_link:
            # Raise if the provided next_link value isn't valid
            assert_valid_next_link(self.hs, next_link)

        existing_user_id = await self.store.get_user_id_by_threepid("msisdn", msisdn)

        if existing_user_id is not None:
            if self.hs.config.request_token_inhibit_3pid_errors:
                # Make the client think the operation succeeded. See the rationale in the
                # comments for request_token_inhibit_3pid_errors.
                # Also wait for some random amount of time between 100ms and 1s to make it
                # look like we did something.
                await self.hs.clock.sleep(random.randint(1, 10) / 10)
                return 200, {"sid": random_string(16)}

            raise SynapseError(400, "MSISDN is already in use", Codes.THREEPID_IN_USE)

        if not self.hs.config.account_threepid_delegate_msisdn:
            logger.warning(
                "No upstream msisdn account_threepid_delegate configured on the server to "
                "handle this request"
            )
            raise SynapseError(
                400,
                "Adding phone numbers to user account is not supported by this homeserver",
            )

        ret = await self.identity_handler.requestMsisdnToken(
            self.hs.config.account_threepid_delegate_msisdn,
            country,
            phone_number,
            client_secret,
            send_attempt,
            next_link,
        )

        return 200, ret


class AddThreepidEmailSubmitTokenServlet(RestServlet):
    """Handles 3PID validation token submission for adding an email to a user's account"""

    PATTERNS = client_patterns(
        "/add_threepid/email/submit_token$", releases=(), unstable=True
    )

    def __init__(self, hs):
        """
        Args:
            hs (synapse.server.HomeServer): server
        """
        super().__init__()
        self.config = hs.config
        self.clock = hs.get_clock()
        self.store = hs.get_datastore()
        if self.config.threepid_behaviour_email == ThreepidBehaviour.LOCAL:
            self._failure_email_template = (
                self.config.email_add_threepid_template_failure_html
            )

    async def on_GET(self, request):
        if self.config.threepid_behaviour_email == ThreepidBehaviour.OFF:
            if self.config.local_threepid_handling_disabled_due_to_email_config:
                logger.warning(
                    "Adding emails have been disabled due to lack of an email config"
                )
            raise SynapseError(
                400, "Adding an email to your account is disabled on this server"
            )
        elif self.config.threepid_behaviour_email == ThreepidBehaviour.REMOTE:
            raise SynapseError(
                400,
                "This homeserver is not validating threepids. Use an identity server "
                "instead.",
            )

        sid = parse_string(request, "sid", required=True)
        token = parse_string(request, "token", required=True)
        client_secret = parse_string(request, "client_secret", required=True)
        assert_valid_client_secret(client_secret)

        # Attempt to validate a 3PID session
        try:
            # Mark the session as valid
            next_link = await self.store.validate_threepid_session(
                sid, client_secret, token, self.clock.time_msec()
            )

            # Perform a 302 redirect if next_link is set
            if next_link:
                request.setResponseCode(302)
                request.setHeader("Location", next_link)
                finish_request(request)
                return None

            # Otherwise show the success template
            html = self.config.email_add_threepid_template_success_html_content
            status_code = 200
        except ThreepidValidationError as e:
            status_code = e.code

            # Show a failure page with a reason
            template_vars = {"failure_reason": e.msg}
            html = self._failure_email_template.render(**template_vars)

        respond_with_html(request, status_code, html)


class AddThreepidMsisdnSubmitTokenServlet(RestServlet):
    """Handles 3PID validation token submission for adding a phone number to a user's
    account
    """

    PATTERNS = client_patterns(
        "/add_threepid/msisdn/submit_token$", releases=(), unstable=True
    )

    def __init__(self, hs):
        """
        Args:
            hs (synapse.server.HomeServer): server
        """
        super().__init__()
        self.config = hs.config
        self.clock = hs.get_clock()
        self.store = hs.get_datastore()
        self.identity_handler = hs.get_handlers().identity_handler

    async def on_POST(self, request):
        if not self.config.account_threepid_delegate_msisdn:
            raise SynapseError(
                400,
                "This homeserver is not validating phone numbers. Use an identity server "
                "instead.",
            )

        body = parse_json_object_from_request(request)
        assert_params_in_dict(body, ["client_secret", "sid", "token"])
        assert_valid_client_secret(body["client_secret"])

        # Proxy submit_token request to msisdn threepid delegate
        response = await self.identity_handler.proxy_msisdn_submit_token(
            self.config.account_threepid_delegate_msisdn,
            body["client_secret"],
            body["sid"],
            body["token"],
        )
        return 200, response


class ThreepidRestServlet(RestServlet):
    PATTERNS = client_patterns("/account/3pid$")

    def __init__(self, hs):
        super().__init__()
        self.hs = hs
        self.identity_handler = hs.get_handlers().identity_handler
        self.auth = hs.get_auth()
        self.auth_handler = hs.get_auth_handler()
        self.datastore = self.hs.get_datastore()

    async def on_GET(self, request):
        requester = await self.auth.get_user_by_req(request)

        threepids = await self.datastore.user_get_threepids(requester.user.to_string())

        return 200, {"threepids": threepids}

    async def on_POST(self, request):
        if not self.hs.config.enable_3pid_changes:
            raise SynapseError(
                400, "3PID changes are disabled on this server", Codes.FORBIDDEN
            )

        requester = await self.auth.get_user_by_req(request)
        user_id = requester.user.to_string()
        body = parse_json_object_from_request(request)

        threepid_creds = body.get("threePidCreds") or body.get("three_pid_creds")
        if threepid_creds is None:
            raise SynapseError(
                400, "Missing param three_pid_creds", Codes.MISSING_PARAM
            )
        assert_params_in_dict(threepid_creds, ["client_secret", "sid"])

        sid = threepid_creds["sid"]
        client_secret = threepid_creds["client_secret"]
        assert_valid_client_secret(client_secret)

        validation_session = await self.identity_handler.validate_threepid_session(
            client_secret, sid
        )
        if validation_session:
            await self.auth_handler.add_threepid(
                user_id,
                validation_session["medium"],
                validation_session["address"],
                validation_session["validated_at"],
            )
            return 200, {}

        raise SynapseError(
            400, "No validated 3pid session found", Codes.THREEPID_AUTH_FAILED
        )


class ThreepidAddRestServlet(RestServlet):
    PATTERNS = client_patterns("/account/3pid/add$")

    def __init__(self, hs):
        super().__init__()
        self.hs = hs
        self.identity_handler = hs.get_handlers().identity_handler
        self.auth = hs.get_auth()
        self.auth_handler = hs.get_auth_handler()

    @interactive_auth_handler
    async def on_POST(self, request):
        if not self.hs.config.enable_3pid_changes:
            raise SynapseError(
                400, "3PID changes are disabled on this server", Codes.FORBIDDEN
            )

        requester = await self.auth.get_user_by_req(request)
        user_id = requester.user.to_string()
        body = parse_json_object_from_request(request)

        assert_params_in_dict(body, ["client_secret", "sid"])
        sid = body["sid"]
        client_secret = body["client_secret"]
        assert_valid_client_secret(client_secret)

        await self.auth_handler.validate_user_via_ui_auth(
            requester,
            request,
            body,
            self.hs.get_ip_from_request(request),
            "add a third-party identifier to your account",
        )

        validation_session = await self.identity_handler.validate_threepid_session(
            client_secret, sid
        )
        if validation_session:
            await self.auth_handler.add_threepid(
                user_id,
                validation_session["medium"],
                validation_session["address"],
                validation_session["validated_at"],
            )
            return 200, {}

        raise SynapseError(
            400, "No validated 3pid session found", Codes.THREEPID_AUTH_FAILED
        )


class ThreepidBindRestServlet(RestServlet):
    PATTERNS = client_patterns("/account/3pid/bind$")

    def __init__(self, hs):
        super().__init__()
        self.hs = hs
        self.identity_handler = hs.get_handlers().identity_handler
        self.auth = hs.get_auth()

    async def on_POST(self, request):
        body = parse_json_object_from_request(request)

        assert_params_in_dict(body, ["id_server", "sid", "client_secret"])
        id_server = body["id_server"]
        sid = body["sid"]
        id_access_token = body.get("id_access_token")  # optional
        client_secret = body["client_secret"]
        assert_valid_client_secret(client_secret)

        requester = await self.auth.get_user_by_req(request)
        user_id = requester.user.to_string()

        await self.identity_handler.bind_threepid(
            client_secret, sid, user_id, id_server, id_access_token
        )

        return 200, {}


class ThreepidUnbindRestServlet(RestServlet):
    PATTERNS = client_patterns("/account/3pid/unbind$")

    def __init__(self, hs):
        super().__init__()
        self.hs = hs
        self.identity_handler = hs.get_handlers().identity_handler
        self.auth = hs.get_auth()
        self.datastore = self.hs.get_datastore()

    async def on_POST(self, request):
        """Unbind the given 3pid from a specific identity server, or identity servers that are
        known to have this 3pid bound
        """
        requester = await self.auth.get_user_by_req(request)
        body = parse_json_object_from_request(request)
        assert_params_in_dict(body, ["medium", "address"])

        medium = body.get("medium")
        address = body.get("address")
        id_server = body.get("id_server")

        # Attempt to unbind the threepid from an identity server. If id_server is None, try to
        # unbind from all identity servers this threepid has been added to in the past
        result = await self.identity_handler.try_unbind_threepid(
            requester.user.to_string(),
            {"address": address, "medium": medium, "id_server": id_server},
        )
        return 200, {"id_server_unbind_result": "success" if result else "no-support"}


class ThreepidDeleteRestServlet(RestServlet):
    PATTERNS = client_patterns("/account/3pid/delete$")

    def __init__(self, hs):
        super().__init__()
        self.hs = hs
        self.auth = hs.get_auth()
        self.auth_handler = hs.get_auth_handler()

    async def on_POST(self, request):
        if not self.hs.config.enable_3pid_changes:
            raise SynapseError(
                400, "3PID changes are disabled on this server", Codes.FORBIDDEN
            )

        body = parse_json_object_from_request(request)
        assert_params_in_dict(body, ["medium", "address"])

        requester = await self.auth.get_user_by_req(request)
        user_id = requester.user.to_string()

        try:
            ret = await self.auth_handler.delete_threepid(
                user_id, body["medium"], body["address"], body.get("id_server")
            )
        except Exception:
            # NB. This endpoint should succeed if there is nothing to
            # delete, so it should only throw if something is wrong
            # that we ought to care about.
            logger.exception("Failed to remove threepid")
            raise SynapseError(500, "Failed to remove threepid")

        if ret:
            id_server_unbind_result = "success"
        else:
            id_server_unbind_result = "no-support"

        return 200, {"id_server_unbind_result": id_server_unbind_result}


def assert_valid_next_link(hs: "HomeServer", next_link: str):
    """
    Raises a SynapseError if a given next_link value is invalid

    next_link is valid if the scheme is http(s) and the next_link.domain_whitelist config
    option is either empty or contains a domain that matches the one in the given next_link

    Args:
        hs: The homeserver object
        next_link: The next_link value given by the client

    Raises:
        SynapseError: If the next_link is invalid
    """
    valid = True

    # Parse the contents of the URL
    next_link_parsed = urlparse(next_link)

    # Scheme must not point to the local drive
    if next_link_parsed.scheme == "file":
        valid = False

    # If the domain whitelist is set, the domain must be in it
    if (
        valid
        and hs.config.next_link_domain_whitelist is not None
        and next_link_parsed.hostname not in hs.config.next_link_domain_whitelist
    ):
        valid = False

    if not valid:
        raise SynapseError(
            400,
            "'next_link' domain not included in whitelist, or not http(s)",
            errcode=Codes.INVALID_PARAM,
        )


class WhoamiRestServlet(RestServlet):
    PATTERNS = client_patterns("/account/whoami$")

    def __init__(self, hs):
        super().__init__()
        self.auth = hs.get_auth()

    async def on_GET(self, request):
        requester = await self.auth.get_user_by_req(request)

        return 200, {"user_id": requester.user.to_string()}


def register_servlets(hs, http_server):
    EmailPasswordRequestTokenRestServlet(hs).register(http_server)
    PasswordRestServlet(hs).register(http_server)
    DeactivateAccountRestServlet(hs).register(http_server)
    EmailThreepidRequestTokenRestServlet(hs).register(http_server)
    MsisdnThreepidRequestTokenRestServlet(hs).register(http_server)
    AddThreepidEmailSubmitTokenServlet(hs).register(http_server)
    AddThreepidMsisdnSubmitTokenServlet(hs).register(http_server)
    ThreepidRestServlet(hs).register(http_server)
    ThreepidAddRestServlet(hs).register(http_server)
    ThreepidBindRestServlet(hs).register(http_server)
    ThreepidUnbindRestServlet(hs).register(http_server)
    ThreepidDeleteRestServlet(hs).register(http_server)
    WhoamiRestServlet(hs).register(http_server)<|MERGE_RESOLUTION|>--- conflicted
+++ resolved
@@ -96,13 +96,10 @@
         send_attempt = body["send_attempt"]
         next_link = body.get("next_link")  # Optional param
 
-<<<<<<< HEAD
-=======
         if next_link:
             # Raise if the provided next_link value isn't valid
             assert_valid_next_link(self.hs, next_link)
 
->>>>>>> 20fa83f3
         # The email will be sent to the stored address.
         # This avoids a potential account hijack by requesting a password reset to
         # an email address which is controlled by the attacker but which, after
