--- conflicted
+++ resolved
@@ -89,19 +89,6 @@
         StateResolutionVersions.V2,
         enforce_key_validity=True,
     )
-<<<<<<< HEAD
-    V4 = RoomVersion(
-        "4",
-        RoomDisposition.STABLE,
-        EventFormatVersions.V3,
-        StateResolutionVersions.V2,
-    )
-
-
-# the version we will give rooms which are created on this server
-DEFAULT_ROOM_VERSION = RoomVersions.V1
-=======
->>>>>>> 97174780
 
 
 KNOWN_ROOM_VERSIONS = {
@@ -109,12 +96,7 @@
         RoomVersions.V1,
         RoomVersions.V2,
         RoomVersions.V3,
-<<<<<<< HEAD
-        RoomVersions.STATE_V2_TEST,
-        RoomVersions.V4,
-=======
         RoomVersions.V4,
         RoomVersions.V5,
->>>>>>> 97174780
     )
 }   # type: dict[str, RoomVersion]