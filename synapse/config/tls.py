# Copyright 2014-2016 OpenMarket Ltd
#
# Licensed under the Apache License, Version 2.0 (the "License");
# you may not use this file except in compliance with the License.
# You may obtain a copy of the License at
#
#     http://www.apache.org/licenses/LICENSE-2.0
#
# Unless required by applicable law or agreed to in writing, software
# distributed under the License is distributed on an "AS IS" BASIS,
# WITHOUT WARRANTIES OR CONDITIONS OF ANY KIND, either express or implied.
# See the License for the specific language governing permissions and
# limitations under the License.

import logging
import os
import warnings
from datetime import datetime
<<<<<<< HEAD
from typing import List, Optional
=======
from hashlib import sha256
from typing import List, Optional, Pattern
>>>>>>> 82eacb0e

from OpenSSL import SSL, crypto
from twisted.internet._sslverify import Certificate, trustRootFromCertificates

from synapse.config._base import Config, ConfigError
from synapse.util import glob_to_regex

logger = logging.getLogger(__name__)

ACME_SUPPORT_ENABLED_WARN = """\
This server uses Synapse's built-in ACME support. Note that ACME v1 has been
deprecated by Let's Encrypt, and that Synapse doesn't currently support ACME v2,
which means that this feature will not work with Synapse installs set up after
November 2019, and that it may stop working on June 2020 for installs set up
before that date.

For more info and alternative solutions, see
https://github.com/matrix-org/synapse/blob/master/docs/ACME.md#deprecation-of-acme-v1
--------------------------------------------------------------------------------"""


class TlsConfig(Config):
    section = "tls"

    def read_config(self, config: dict, config_dir_path: str, **kwargs):

        acme_config = config.get("acme", None)
        if acme_config is None:
            acme_config = {}

        self.acme_enabled = acme_config.get("enabled", False)

        if self.acme_enabled:
            logger.warning(ACME_SUPPORT_ENABLED_WARN)

        # hyperlink complains on py2 if this is not a Unicode
        self.acme_url = str(
            acme_config.get("url", "https://acme-v01.api.letsencrypt.org/directory")
        )
        self.acme_port = acme_config.get("port", 80)
        self.acme_bind_addresses = acme_config.get("bind_addresses", ["::", "0.0.0.0"])
        self.acme_reprovision_threshold = acme_config.get("reprovision_threshold", 30)
        self.acme_domain = acme_config.get("domain", config.get("server_name"))

        self.acme_account_key_file = self.abspath(
            acme_config.get("account_key_file", config_dir_path + "/client.key")
        )

        self.tls_certificate_file = self.abspath(config.get("tls_certificate_path"))
        self.tls_private_key_file = self.abspath(config.get("tls_private_key_path"))

        if self.root.server.has_tls_listener():
            if not self.tls_certificate_file:
                raise ConfigError(
                    "tls_certificate_path must be specified if TLS-enabled listeners are "
                    "configured."
                )
            if not self.tls_private_key_file:
                raise ConfigError(
                    "tls_private_key_path must be specified if TLS-enabled listeners are "
                    "configured."
                )

        # Whether to verify certificates on outbound federation traffic
        self.federation_verify_certificates = config.get(
            "federation_verify_certificates", True
        )

        # Minimum TLS version to use for outbound federation traffic
        self.federation_client_minimum_tls_version = str(
            config.get("federation_client_minimum_tls_version", 1)
        )

        if self.federation_client_minimum_tls_version not in ["1", "1.1", "1.2", "1.3"]:
            raise ConfigError(
                "federation_client_minimum_tls_version must be one of: 1, 1.1, 1.2, 1.3"
            )

        # Prevent people shooting themselves in the foot here by setting it to
        # the biggest number blindly
        if self.federation_client_minimum_tls_version == "1.3":
            if getattr(SSL, "OP_NO_TLSv1_3", None) is None:
                raise ConfigError(
                    (
                        "federation_client_minimum_tls_version cannot be 1.3, "
                        "your OpenSSL does not support it"
                    )
                )

        # Whitelist of domains to not verify certificates for
        fed_whitelist_entries = config.get(
            "federation_certificate_verification_whitelist", []
        )
        if fed_whitelist_entries is None:
            fed_whitelist_entries = []

        # Support globs (*) in whitelist values
        self.federation_certificate_verification_whitelist = []  # type: List[Pattern]
        for entry in fed_whitelist_entries:
            try:
                entry_regex = glob_to_regex(entry.encode("ascii").decode("ascii"))
            except UnicodeEncodeError:
                raise ConfigError(
                    "IDNA domain names are not allowed in the "
                    "federation_certificate_verification_whitelist: %s" % (entry,)
                )

            # Convert globs to regex
            self.federation_certificate_verification_whitelist.append(entry_regex)

        # List of custom certificate authorities for federation traffic validation
        custom_ca_list = config.get("federation_custom_ca_list", None)

        # Read in and parse custom CA certificates
        self.federation_ca_trust_root = None
        if custom_ca_list is not None:
            if len(custom_ca_list) == 0:
                # A trustroot cannot be generated without any CA certificates.
                # Raise an error if this option has been specified without any
                # corresponding certificates.
                raise ConfigError(
                    "federation_custom_ca_list specified without "
                    "any certificate files"
                )

            certs = []
            for ca_file in custom_ca_list:
                logger.debug("Reading custom CA certificate file: %s", ca_file)
                content = self.read_file(ca_file, "federation_custom_ca_list")

                # Parse the CA certificates
                try:
                    cert_base = Certificate.loadPEM(content)
                    certs.append(cert_base)
                except Exception as e:
                    raise ConfigError(
                        "Error parsing custom CA certificate file %s: %s" % (ca_file, e)
                    )

            self.federation_ca_trust_root = trustRootFromCertificates(certs)

        # This config option applies to non-federation HTTP clients
        # (e.g. for talking to recaptcha, identity servers, and such)
        # It should never be used in production, and is intended for
        # use only when running tests.
        self.use_insecure_ssl_client_just_for_testing_do_not_use = config.get(
            "use_insecure_ssl_client_just_for_testing_do_not_use"
        )

        self.tls_certificate = None  # type: Optional[crypto.X509]
        self.tls_private_key = None  # type: Optional[crypto.PKey]

    def is_disk_cert_valid(self, allow_self_signed=True):
        """
        Is the certificate we have on disk valid, and if so, for how long?

        Args:
            allow_self_signed (bool): Should we allow the certificate we
                read to be self signed?

        Returns:
            int: Days remaining of certificate validity.
            None: No certificate exists.
        """
        if not os.path.exists(self.tls_certificate_file):
            return None

        try:
            with open(self.tls_certificate_file, "rb") as f:
                cert_pem = f.read()
        except Exception as e:
            raise ConfigError(
                "Failed to read existing certificate file %s: %s"
                % (self.tls_certificate_file, e)
            )

        try:
            tls_certificate = crypto.load_certificate(crypto.FILETYPE_PEM, cert_pem)
        except Exception as e:
            raise ConfigError(
                "Failed to parse existing certificate file %s: %s"
                % (self.tls_certificate_file, e)
            )

        if not allow_self_signed:
            if tls_certificate.get_subject() == tls_certificate.get_issuer():
                raise ValueError(
                    "TLS Certificate is self signed, and this is not permitted"
                )

        # YYYYMMDDhhmmssZ -- in UTC
        expires_on = datetime.strptime(
            tls_certificate.get_notAfter().decode("ascii"), "%Y%m%d%H%M%SZ"
        )
        now = datetime.utcnow()
        days_remaining = (expires_on - now).days
        return days_remaining

    def read_certificate_from_disk(self, require_cert_and_key: bool):
        """
        Read the certificates and private key from disk.

        Args:
            require_cert_and_key: set to True to throw an error if the certificate
                and key file are not given
        """
        if require_cert_and_key:
            self.tls_private_key = self.read_tls_private_key()
            self.tls_certificate = self.read_tls_certificate()
        elif self.tls_certificate_file:
            # we only need the certificate for the tls_fingerprints. Reload it if we
            # can, but it's not a fatal error if we can't.
            try:
                self.tls_certificate = self.read_tls_certificate()
            except Exception as e:
                logger.info(
                    "Unable to read TLS certificate (%s). Ignoring as no "
                    "tls listeners enabled.",
                    e,
                )

    def generate_config_section(
        self,
        config_dir_path,
        server_name,
        data_dir_path,
        tls_certificate_path,
        tls_private_key_path,
        acme_domain,
        **kwargs,
    ):
        """If the acme_domain is specified acme will be enabled.
        If the TLS paths are not specified the default will be certs in the
        config directory"""

        base_key_name = os.path.join(config_dir_path, server_name)

        if bool(tls_certificate_path) != bool(tls_private_key_path):
            raise ConfigError(
                "Please specify both a cert path and a key path or neither."
            )

        tls_enabled = (
            "" if tls_certificate_path and tls_private_key_path or acme_domain else "#"
        )

        if not tls_certificate_path:
            tls_certificate_path = base_key_name + ".tls.crt"
        if not tls_private_key_path:
            tls_private_key_path = base_key_name + ".tls.key"

        acme_enabled = bool(acme_domain)
        acme_domain = "matrix.example.com"

        default_acme_account_file = os.path.join(data_dir_path, "acme_account.key")

        # this is to avoid the max line length. Sorrynotsorry
        proxypassline = (
            "ProxyPass /.well-known/acme-challenge "
            "http://localhost:8009/.well-known/acme-challenge"
        )

        # flake8 doesn't recognise that variables are used in the below string
        _ = tls_enabled, proxypassline, acme_enabled, default_acme_account_file

        return (
            """\
        ## TLS ##

        # PEM-encoded X509 certificate for TLS.
        # This certificate, as of Synapse 1.0, will need to be a valid and verifiable
        # certificate, signed by a recognised Certificate Authority.
        #
        # See 'ACME support' below to enable auto-provisioning this certificate via
        # Let's Encrypt.
        #
        # If supplying your own, be sure to use a `.pem` file that includes the
        # full certificate chain including any intermediate certificates (for
        # instance, if using certbot, use `fullchain.pem` as your certificate,
        # not `cert.pem`).
        #
        %(tls_enabled)stls_certificate_path: "%(tls_certificate_path)s"

        # PEM-encoded private key for TLS
        #
        %(tls_enabled)stls_private_key_path: "%(tls_private_key_path)s"

        # Whether to verify TLS server certificates for outbound federation requests.
        #
        # Defaults to `true`. To disable certificate verification, uncomment the
        # following line.
        #
        #federation_verify_certificates: false

        # The minimum TLS version that will be used for outbound federation requests.
        #
        # Defaults to `1`. Configurable to `1`, `1.1`, `1.2`, or `1.3`. Note
        # that setting this value higher than `1.2` will prevent federation to most
        # of the public Matrix network: only configure it to `1.3` if you have an
        # entirely private federation setup and you can ensure TLS 1.3 support.
        #
        #federation_client_minimum_tls_version: 1.2

        # Skip federation certificate verification on the following whitelist
        # of domains.
        #
        # This setting should only be used in very specific cases, such as
        # federation over Tor hidden services and similar. For private networks
        # of homeservers, you likely want to use a private CA instead.
        #
        # Only effective if federation_verify_certicates is `true`.
        #
        #federation_certificate_verification_whitelist:
        #  - lon.example.com
        #  - *.domain.com
        #  - *.onion

        # List of custom certificate authorities for federation traffic.
        #
        # This setting should only normally be used within a private network of
        # homeservers.
        #
        # Note that this list will replace those that are provided by your
        # operating environment. Certificates must be in PEM format.
        #
        #federation_custom_ca_list:
        #  - myCA1.pem
        #  - myCA2.pem
        #  - myCA3.pem

        # ACME support: This will configure Synapse to request a valid TLS certificate
        # for your configured `server_name` via Let's Encrypt.
        #
        # Note that ACME v1 is now deprecated, and Synapse currently doesn't support
        # ACME v2. This means that this feature currently won't work with installs set
        # up after November 2019. For more info, and alternative solutions, see
        # https://github.com/matrix-org/synapse/blob/master/docs/ACME.md#deprecation-of-acme-v1
        #
        # Note that provisioning a certificate in this way requires port 80 to be
        # routed to Synapse so that it can complete the http-01 ACME challenge.
        # By default, if you enable ACME support, Synapse will attempt to listen on
        # port 80 for incoming http-01 challenges - however, this will likely fail
        # with 'Permission denied' or a similar error.
        #
        # There are a couple of potential solutions to this:
        #
        #  * If you already have an Apache, Nginx, or similar listening on port 80,
        #    you can configure Synapse to use an alternate port, and have your web
        #    server forward the requests. For example, assuming you set 'port: 8009'
        #    below, on Apache, you would write:
        #
        #    %(proxypassline)s
        #
        #  * Alternatively, you can use something like `authbind` to give Synapse
        #    permission to listen on port 80.
        #
        acme:
            # ACME support is disabled by default. Set this to `true` and uncomment
            # tls_certificate_path and tls_private_key_path above to enable it.
            #
            enabled: %(acme_enabled)s

            # Endpoint to use to request certificates. If you only want to test,
            # use Let's Encrypt's staging url:
            #     https://acme-staging.api.letsencrypt.org/directory
            #
            #url: https://acme-v01.api.letsencrypt.org/directory

            # Port number to listen on for the HTTP-01 challenge. Change this if
            # you are forwarding connections through Apache/Nginx/etc.
            #
            port: 80

            # Local addresses to listen on for incoming connections.
            # Again, you may want to change this if you are forwarding connections
            # through Apache/Nginx/etc.
            #
            bind_addresses: ['::', '0.0.0.0']

            # How many days remaining on a certificate before it is renewed.
            #
            reprovision_threshold: 30

            # The domain that the certificate should be for. Normally this
            # should be the same as your Matrix domain (i.e., 'server_name'), but,
            # by putting a file at 'https://<server_name>/.well-known/matrix/server',
            # you can delegate incoming traffic to another server. If you do that,
            # you should give the target of the delegation here.
            #
            # For example: if your 'server_name' is 'example.com', but
            # 'https://example.com/.well-known/matrix/server' delegates to
            # 'matrix.example.com', you should put 'matrix.example.com' here.
            #
            # If not set, defaults to your 'server_name'.
            #
            domain: %(acme_domain)s

            # file to use for the account key. This will be generated if it doesn't
            # exist.
            #
            # If unspecified, we will use CONFDIR/client.key.
            #
            account_key_file: %(default_acme_account_file)s
        """
            # Lowercase the string representation of boolean values
            % {
                x[0]: str(x[1]).lower() if isinstance(x[1], bool) else x[1]
                for x in locals().items()
            }
        )

    def read_tls_certificate(self) -> crypto.X509:
        """Reads the TLS certificate from the configured file, and returns it

        Also checks if it is self-signed, and warns if so

        Returns:
            The certificate
        """
        cert_path = self.tls_certificate_file
        logger.info("Loading TLS certificate from %s", cert_path)
        cert_pem = self.read_file(cert_path, "tls_certificate_path")
        cert = crypto.load_certificate(crypto.FILETYPE_PEM, cert_pem)

        # Check if it is self-signed, and issue a warning if so.
        if cert.get_issuer() == cert.get_subject():
            warnings.warn(
                (
                    "Self-signed TLS certificates will not be accepted by Synapse 1.0. "
                    "Please either provide a valid certificate, or use Synapse's ACME "
                    "support to provision one."
                )
            )

        return cert

    def read_tls_private_key(self) -> crypto.PKey:
        """Reads the TLS private key from the configured file, and returns it

        Returns:
            The private key
        """
        private_key_path = self.tls_private_key_file
        logger.info("Loading TLS key from %s", private_key_path)
        private_key_pem = self.read_file(private_key_path, "tls_private_key_path")
        return crypto.load_privatekey(crypto.FILETYPE_PEM, private_key_pem)<|MERGE_RESOLUTION|>--- conflicted
+++ resolved
@@ -16,12 +16,7 @@
 import os
 import warnings
 from datetime import datetime
-<<<<<<< HEAD
-from typing import List, Optional
-=======
-from hashlib import sha256
 from typing import List, Optional, Pattern
->>>>>>> 82eacb0e
 
 from OpenSSL import SSL, crypto
 from twisted.internet._sslverify import Certificate, trustRootFromCertificates
